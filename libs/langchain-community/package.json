{
  "name": "@langchain/community",
  "version": "1.0.4",
  "description": "Third-party integrations for LangChain.js",
  "author": "LangChain",
  "license": "MIT",
  "type": "module",
  "engines": {
    "node": ">=20"
  },
  "repository": {
    "type": "git",
    "url": "git@github.com:langchain-ai/langchainjs.git"
  },
  "homepage": "https://github.com/langchain-ai/langchainjs/tree/main/libs/langchain-community/",
  "scripts": {
    "build": "turbo build:compile --filter @langchain/community",
    "build:compile": "tsdown",
    "lint:eslint": "eslint --cache src/",
    "lint:dpdm": "dpdm --skip-dynamic-imports circular --exit-code circular:1 --no-warning --no-tree src/*.ts src/**/*.ts",
    "lint": "pnpm lint:eslint && pnpm lint:dpdm",
    "lint:fix": "pnpm lint:eslint --fix && pnpm lint:dpdm",
    "clean": "rm -rf .turbo dist/",
    "test": "NODE_OPTIONS=--experimental-vm-modules jest --testPathIgnorePatterns=\\.int\\.test.ts --testPathIgnorePatterns=arcjet --testPathIgnorePatterns=srt --testPathIgnorePatterns=standard --testTimeout 30000 --runInBand",
    "test:watch": "NODE_OPTIONS=--experimental-vm-modules jest --watch --testPathIgnorePatterns=\\.int\\.test.ts",
    "test:single": "NODE_OPTIONS=--experimental-vm-modules jest --config jest.config.cjs --testTimeout 100000",
    "test:int": "NODE_OPTIONS=--experimental-vm-modules jest --testPathPattern=\\.int\\.test.ts --testTimeout 100000 --runInBand",
    "test:standard:unit": "NODE_OPTIONS=--experimental-vm-modules jest --testPathPattern=\\.standard\\.test.ts --testTimeout 100000 --runInBand",
    "test:standard:int": "NODE_OPTIONS=--experimental-vm-modules jest --testPathPattern=\\.standard\\.int\\.test.ts --testTimeout 100000 --runInBand",
    "test:standard": "pnpm test:standard:unit && pnpm test:standard:int",
    "format": "prettier --config .prettierrc --write \"src\"",
    "format:check": "prettier --config .prettierrc --check \"src\""
  },
  "dependencies": {
    "@langchain/classic": "workspace:*",
    "@langchain/openai": "workspace:*",
    "binary-extensions": "^2.2.0",
    "math-expression-evaluator": "^2.0.0",
    "flat": "^5.0.2",
    "js-yaml": "^4.1.1",
    "uuid": "^10.0.0",
    "zod": "^3.25.76 || ^4"
  },
  "devDependencies": {
    "@arcjet/redact": "^v1.0.0-alpha.23",
    "@aws-crypto/sha256-js": "^5.0.0",
    "@aws-sdk/client-dynamodb": "^3.749.0",
    "@aws-sdk/client-lambda": "^3.749.0",
    "@aws-sdk/client-s3": "^3.749.0",
    "@aws-sdk/client-sagemaker-runtime": "^3.749.0",
    "@aws-sdk/client-sfn": "^3.749.0",
    "@aws-sdk/credential-provider-node": "^3.749.0",
    "@aws-sdk/dsql-signer": "^3.844.0",
    "@aws-sdk/types": "^3.734.0",
    "@azure/search-documents": "^12.0.0",
    "@azure/storage-blob": "^12.15.0",
    "@browserbasehq/sdk": "^1.1.5",
    "@browserbasehq/stagehand": "^1.0.0",
    "@clickhouse/client": "^0.2.5",
    "@cloudflare/workers-types": "^4.20230922.0",
    "@datastax/astra-db-ts": "^1.5.0",
    "@elastic/elasticsearch": "^8.4.0",
    "@faker-js/faker": "8.4.1",
    "@getmetal/metal-sdk": "^4.0.0",
    "@getzep/zep-cloud": "^1.0.6",
    "@getzep/zep-js": "^0.9.0",
    "@gomomento/sdk-core": "^1.51.1",
    "@google-cloud/storage": "^7.15.2",
    "@gradientai/nodejs-sdk": "^1.2.0",
    "@huggingface/inference": "^4.0.5",
    "@huggingface/transformers": "^3.5.2",
    "@ibm-cloud/watsonx-ai": "^1.6.10",
    "@jest/globals": "^29.5.0",
    "@lancedb/lancedb": "^0.19.1",
    "@langchain/core": "workspace:*",
    "@langchain/eslint": "workspace:*",
    "@langchain/standard-tests": "workspace:*",
    "@layerup/layerup-security": "^1.5.12",
    "@libsql/client": "^0.14.0",
    "@mendable/firecrawl-js": "^1.4.3",
    "@mlc-ai/web-llm": ">=0.2.62 <0.3.0",
    "@mozilla/readability": "^0.4.4",
    "@neondatabase/serverless": "^0.9.1",
    "@notionhq/client": "^2.2.10",
    "@opensearch-project/opensearch": "^2.2.0",
    "@planetscale/database": "^1.8.0",
    "@playwright/test": "^1.48.2",
    "@premai/prem-sdk": "^0.3.25",
    "@qdrant/js-client-rest": "^1.15.0",
    "@raycast/api": "^1.83.1",
    "@rockset/client": "^0.9.1",
    "@smithy/eventstream-codec": "^2.0.5",
    "@smithy/protocol-http": "^3.0.6",
    "@smithy/signature-v4": "^2.0.10",
    "@smithy/util-utf8": "^2.0.0",
    "@spider-cloud/spider-client": "^0.0.21",
    "@supabase/supabase-js": "^2.45.0",
    "@swc/core": "^1.3.90",
    "@swc/jest": "^0.2.29",
    "@tensorflow-models/universal-sentence-encoder": "^1.3.3",
    "@tensorflow/tfjs-backend-cpu": "^3",
    "@tensorflow/tfjs-core": "^3.6.0",
    "@testcontainers/mariadb": "^10.16.0",
    "@tsconfig/recommended": "^1.0.2",
    "@types/better-sqlite3": "^7.6.10",
    "@types/crypto-js": "^4.2.2",
    "@types/d3-dsv": "^3.0.7",
    "@types/flat": "^5.0.2",
    "@types/html-to-text": "^9",
    "@types/js-yaml": "^4.0.9",
    "@types/jsdom": "^21.1.1",
    "@types/jsonwebtoken": "^9",
    "@types/lodash": "^4",
    "@types/mime-types": "^2.1.4",
    "@types/mozilla-readability": "^0.2.1",
    "@types/pdf-parse": "^1.1.1",
    "@types/pg": "^8.11.0",
    "@types/pg-copy-streams": "^1.2.2",
    "@types/unzipper": "^0",
    "@types/uuid": "^9",
    "@types/word-extractor": "^1",
    "@types/ws": "^8",
    "@upstash/ratelimit": "^2.0.5",
    "@upstash/redis": "^1.34.7",
    "@upstash/vector": "^1.2.1",
    "@vercel/kv": "^3.0.0",
    "@vercel/postgres": "^0.10.0",
    "@writerai/writer-sdk": "^0.40.2",
    "@xata.io/client": "^0.28.0",
    "@xenova/transformers": "^2.17.2",
    "@zilliz/milvus2-sdk-node": ">=2.3.5",
    "apify-client": "^2.7.1",
    "assemblyai": "^4.6.0",
    "azion": "^1.11.1",
    "better-sqlite3": "9.5.0",
    "cassandra-driver": "^4.7.2",
    "cborg": "^4.1.1",
    "cheerio": "^1.0.0-rc.12",
    "chromadb": "^3.0.10",
    "closevector-common": "0.1.3",
    "closevector-node": "0.1.6",
    "closevector-web": "0.1.6",
    "cohere-ai": ">=6.0.0",
    "convex": "^1.3.1",
    "couchbase": "^4.4.6",
    "crypto-js": "^4.2.0",
    "d3-dsv": "^2.0.0",
    "datastore-core": "^9.2.9",
    "discord.js": "^14.14.1",
    "dotenv": "^16.6.1",
    "dpdm": "^3.14.0",
    "duck-duck-scrape": "^2.2.5",
    "epub2": "^3.0.1",
    "eslint": "^9.34.0",
    "faiss-node": "^0.5.1",
    "fast-xml-parser": "^4.5.1",
    "firebase-admin": "^11.9.0 || ^12.0.0 || ^13.0.0",
    "google-auth-library": "^9.10.0",
    "googleapis": "^126.0.1",
    "graphql": "^16.6.0",
    "hdb": "0.19.8",
    "hnswlib-node": "^3.0.0",
    "html-to-text": "^9.0.5",
    "ibm-cloud-sdk-core": "^5.0.2",
    "ignore": "^5.2.0",
    "interface-datastore": "^8.2.11",
    "ioredis": "^5.3.2",
    "it-all": "^3.0.4",
    "jest": "^29.5.0",
    "jest-environment-node": "^29.6.4",
    "jsdom": "^22.1.0",
    "jsonwebtoken": "^9.0.2",
    "lodash": "^4.17.21",
    "lunary": "^0.7.10",
    "mammoth": "^1.11.0",
    "mariadb": "^3.4.0",
    "mem0ai": "^2.1.8",
    "mime-types": "^3.0.1",
    "mongodb": "^6.17.0",
    "mysql2": "^3.9.8",
    "neo4j-driver": "^5.17.0",
    "node-llama-cpp": "3.1.1",
    "notion-to-md": "^3.1.0",
    "officeparser": "^4.0.4",
    "openai": "*",
    "pdf-parse": "1.1.1",
    "pg": "^8.11.0",
    "pg-copy-streams": "^6.0.5",
    "pickleparser": "^0.2.1",
    "playwright": "^1.32.1",
    "portkey-ai": "^0.1.11",
    "prettier": "^2.8.3",
    "puppeteer": "^22.0.0",
    "pyodide": "^0.26.2",
    "redis": "^4.6.6",
    "replicate": "^1.0.1",
    "rollup": "^3.19.1",
    "sonix-speech-recognition": "^2.1.1",
    "srt-parser-2": "^1.2.3",
    "ts-jest": "^29.1.0",
    "typeorm": "^0.3.26",
    "typescript": "~5.8.3",
    "typesense": "^1.5.3",
    "unzipper": "^0.12.3",
    "usearch": "^2.17.1",
    "voy-search": "0.6.2",
    "weaviate-client": "^3.5.2",
    "word-extractor": "^1.0.4",
    "youtubei.js": "^12.2.0"
  },
  "peerDependencies": {
    "@arcjet/redact": "^v1.0.0-alpha.23",
    "@aws-crypto/sha256-js": "^5.0.0",
    "@aws-sdk/client-dynamodb": "^3.749.0",
    "@aws-sdk/client-lambda": "^3.749.0",
    "@aws-sdk/client-s3": "^3.749.0",
    "@aws-sdk/client-sagemaker-runtime": "^3.749.0",
    "@aws-sdk/client-sfn": "^3.749.0",
    "@aws-sdk/credential-provider-node": "^3.388.0",
    "@azure/search-documents": "^12.0.0",
    "@azure/storage-blob": "^12.15.0",
    "@browserbasehq/sdk": "*",
    "@browserbasehq/stagehand": "^1.0.0",
    "@clickhouse/client": "^0.2.5",
    "@datastax/astra-db-ts": "^1.0.0",
    "@elastic/elasticsearch": "^8.4.0",
    "@getmetal/metal-sdk": "*",
    "@getzep/zep-cloud": "^1.0.6",
    "@getzep/zep-js": "^0.9.0",
    "@gomomento/sdk-core": "^1.51.1",
    "@google-cloud/storage": "^6.10.1 || ^7.7.0",
    "@gradientai/nodejs-sdk": "^1.2.0",
    "@huggingface/inference": "^4.0.5",
    "@huggingface/transformers": "^3.5.2",
    "@ibm-cloud/watsonx-ai": "*",
    "@lancedb/lancedb": "^0.19.1",
    "@langchain/core": "^1.0.0",
    "@layerup/layerup-security": "^1.5.12",
    "@libsql/client": "^0.14.0",
    "@mendable/firecrawl-js": "^1.4.3",
    "@mlc-ai/web-llm": "*",
    "@mozilla/readability": "*",
    "@neondatabase/serverless": "*",
    "@notionhq/client": "^2.2.10",
    "@opensearch-project/opensearch": "*",
    "@planetscale/database": "^1.8.0",
    "@premai/prem-sdk": "^0.3.25",
    "@raycast/api": "^1.55.2",
    "@rockset/client": "^0.9.1",
    "@smithy/eventstream-codec": "^2.0.5",
    "@smithy/protocol-http": "^3.0.6",
    "@smithy/signature-v4": "^2.0.10",
    "@smithy/util-utf8": "^2.0.0",
    "@spider-cloud/spider-client": "^0.0.21",
    "@supabase/supabase-js": "^2.45.0",
    "@tensorflow-models/universal-sentence-encoder": "*",
    "@tensorflow/tfjs-core": "*",
    "@upstash/ratelimit": "^1.1.3 || ^2.0.3",
    "@upstash/redis": "^1.20.6",
    "@upstash/vector": "^1.1.1",
    "@vercel/kv": "*",
    "@vercel/postgres": "*",
    "@writerai/writer-sdk": "^0.40.2",
    "@xata.io/client": "^0.28.0",
    "@zilliz/milvus2-sdk-node": ">=2.3.5",
    "apify-client": "^2.7.1",
    "assemblyai": "^4.6.0",
    "azion": "^1.11.1",
    "better-sqlite3": ">=9.4.0 <12.0.0",
    "cassandra-driver": "^4.7.2",
    "cborg": "^4.1.1",
    "cheerio": "^1.0.0-rc.12",
    "chromadb": "*",
    "closevector-common": "0.1.3",
    "closevector-node": "0.1.6",
    "closevector-web": "0.1.6",
    "convex": "^1.3.1",
    "crypto-js": "^4.2.0",
    "d3-dsv": "^2.0.0",
    "discord.js": "^14.14.1",
    "duck-duck-scrape": "^2.2.5",
    "epub2": "^3.0.1",
    "faiss-node": "*",
    "fast-xml-parser": "*",
    "firebase-admin": "^11.9.0 || ^12.0.0 || ^13.0.0",
    "google-auth-library": "*",
    "googleapis": "*",
    "hnswlib-node": "^3.0.0",
    "html-to-text": "^9.0.5",
    "ibm-cloud-sdk-core": "*",
    "ignore": "^5.2.0",
    "interface-datastore": "^8.2.11",
    "ioredis": "^5.3.2",
    "it-all": "^3.0.4",
    "jsdom": "*",
    "jsonwebtoken": "^9.0.2",
    "lodash": "^4.17.21",
    "lunary": "^0.7.10",
    "mammoth": "^1.11.0",
    "mariadb": "^3.4.0",
    "mem0ai": "^2.1.8",
    "mysql2": "^3.9.8",
    "neo4j-driver": "*",
    "node-llama-cpp": ">=3.0.0",
    "notion-to-md": "^3.1.0",
    "officeparser": "^4.0.4",
    "openai": "*",
    "pdf-parse": "1.1.1",
    "pg": "^8.11.0",
    "pg-copy-streams": "^6.0.5",
    "pickleparser": "^0.2.1",
    "playwright": "^1.32.1",
    "portkey-ai": "^0.1.11",
    "puppeteer": "*",
    "pyodide": ">=0.24.1 <0.27.0",
    "replicate": "*",
    "sonix-speech-recognition": "^2.1.1",
    "srt-parser-2": "^1.2.3",
    "typeorm": "^0.3.26",
    "typesense": "^1.5.3",
    "usearch": "^1.1.1",
    "voy-search": "0.6.2",
    "word-extractor": "*",
    "ws": "^8.14.2",
    "youtubei.js": "*"
  },
  "peerDependenciesMeta": {
    "@arcjet/redact": {
      "optional": true
    },
    "@aws-crypto/sha256-js": {
      "optional": true
    },
    "@aws-sdk/client-dynamodb": {
      "optional": true
    },
    "@aws-sdk/client-lambda": {
      "optional": true
    },
    "@aws-sdk/client-s3": {
      "optional": true
    },
    "@aws-sdk/client-sagemaker-runtime": {
      "optional": true
    },
    "@aws-sdk/client-sfn": {
      "optional": true
    },
    "@aws-sdk/credential-provider-node": {
      "optional": true
    },
    "@aws-sdk/dsql-signer": {
      "optional": true
    },
    "@azure/search-documents": {
      "optional": true
    },
    "@azure/storage-blob": {
      "optional": true
    },
    "@browserbasehq/sdk": {
      "optional": true
    },
    "@clickhouse/client": {
      "optional": true
    },
    "@datastax/astra-db-ts": {
      "optional": true
    },
    "@elastic/elasticsearch": {
      "optional": true
    },
    "@getmetal/metal-sdk": {
      "optional": true
    },
    "@getzep/zep-cloud": {
      "optional": true
    },
    "@getzep/zep-js": {
      "optional": true
    },
    "@gomomento/sdk-core": {
      "optional": true
    },
    "@google-cloud/storage": {
      "optional": true
    },
    "@gradientai/nodejs-sdk": {
      "optional": true
    },
    "@huggingface/inference": {
      "optional": true
    },
    "@huggingface/transformers": {
      "optional": true
    },
    "@lancedb/lancedb": {
      "optional": true
    },
    "@layerup/layerup-security": {
      "optional": true
    },
    "@libsql/client": {
      "optional": true
    },
    "@mendable/firecrawl-js": {
      "optional": true
    },
    "@mlc-ai/web-llm": {
      "optional": true
    },
    "@mozilla/readability": {
      "optional": true
    },
    "@neondatabase/serverless": {
      "optional": true
    },
    "@notionhq/client": {
      "optional": true
    },
    "@opensearch-project/opensearch": {
      "optional": true
    },
    "@pinecone-database/pinecone": {
      "optional": true
    },
    "@planetscale/database": {
      "optional": true
    },
    "@premai/prem-sdk": {
      "optional": true
    },
    "@qdrant/js-client-rest": {
      "optional": true
    },
    "@raycast/api": {
      "optional": true
    },
    "@rockset/client": {
      "optional": true
    },
    "@smithy/eventstream-codec": {
      "optional": true
    },
    "@smithy/protocol-http": {
      "optional": true
    },
    "@smithy/signature-v4": {
      "optional": true
    },
    "@smithy/util-utf8": {
      "optional": true
    },
    "@spider-cloud/spider-client": {
      "optional": true
    },
    "@supabase/supabase-js": {
      "optional": true
    },
    "@tensorflow-models/universal-sentence-encoder": {
      "optional": true
    },
    "@tensorflow/tfjs-core": {
      "optional": true
    },
    "@upstash/ratelimit": {
      "optional": true
    },
    "@upstash/redis": {
      "optional": true
    },
    "@upstash/vector": {
      "optional": true
    },
    "@vercel/kv": {
      "optional": true
    },
    "@vercel/postgres": {
      "optional": true
    },
    "@writerai/writer-sdk": {
      "optional": true
    },
    "@xata.io/client": {
      "optional": true
    },
    "@xenova/transformers": {
      "optional": true
    },
    "@zilliz/milvus2-sdk-node": {
      "optional": true
    },
    "apify-client": {
      "optional": true
    },
    "assemblyai": {
      "optional": true
    },
    "azion": {
      "optional": true
    },
    "better-sqlite3": {
      "optional": true
    },
    "cassandra-driver": {
      "optional": true
    },
    "cborg": {
      "optional": true
    },
    "cheerio": {
      "optional": true
    },
    "chromadb": {
      "optional": true
    },
    "closevector-common": {
      "optional": true
    },
    "closevector-node": {
      "optional": true
    },
    "closevector-web": {
      "optional": true
    },
    "cohere-ai": {
      "optional": true
    },
    "convex": {
      "optional": true
    },
    "crypto-js": {
      "optional": true
    },
    "d3-dsv": {
      "optional": true
    },
    "discord.js": {
      "optional": true
    },
    "duck-duck-scrape": {
      "optional": true
    },
    "epub2": {
      "optional": true
    },
    "faiss-node": {
      "optional": true
    },
    "fast-xml-parser": {
      "optional": true
    },
    "firebase-admin": {
      "optional": true
    },
    "google-auth-library": {
      "optional": true
    },
    "googleapis": {
      "optional": true
    },
    "hnswlib-node": {
      "optional": true
    },
    "html-to-text": {
      "optional": true
    },
    "ignore": {
      "optional": true
    },
    "interface-datastore": {
      "optional": true
    },
    "ioredis": {
      "optional": true
    },
    "it-all": {
      "optional": true
    },
    "jsdom": {
      "optional": true
    },
    "jsonwebtoken": {
      "optional": true
    },
    "lodash": {
      "optional": true
    },
    "lunary": {
      "optional": true
    },
    "mammoth": {
      "optional": true
    },
    "mariadb": {
      "optional": true
    },
    "mem0ai": {
      "optional": true
    },
    "mongodb": {
      "optional": true
    },
    "mysql2": {
      "optional": true
    },
    "neo4j-driver": {
      "optional": true
    },
    "node-llama-cpp": {
      "optional": true
    },
    "notion-to-md": {
      "optional": true
    },
    "officeparser": {
      "optional": true
    },
    "pdf-parse": {
      "optional": true
    },
    "pg": {
      "optional": true
    },
    "pg-copy-streams": {
      "optional": true
    },
    "pickleparser": {
      "optional": true
    },
    "playwright": {
      "optional": true
    },
    "portkey-ai": {
      "optional": true
    },
    "puppeteer": {
      "optional": true
    },
    "pyodide": {
      "optional": true
    },
    "redis": {
      "optional": true
    },
    "replicate": {
      "optional": true
    },
    "sonix-speech-recognition": {
      "optional": true
    },
    "srt-parser-2": {
      "optional": true
    },
    "typeorm": {
      "optional": true
    },
    "typesense": {
      "optional": true
    },
    "usearch": {
      "optional": true
    },
    "voy-search": {
      "optional": true
    },
    "weaviate-client": {
      "optional": true
    },
    "word-extractor": {
      "optional": true
    },
    "ws": {
      "optional": true
    },
    "youtubei.js": {
      "optional": true
    }
  },
  "publishConfig": {
    "access": "public"
  },
  "main": "./dist/index.cjs",
  "types": "./dist/index.d.cts",
  "exports": {
    ".": {
      "input": "./src/index.ts",
      "require": {
        "types": "./dist/index.d.cts",
        "default": "./dist/index.cjs"
      },
      "import": {
        "types": "./dist/index.d.ts",
        "default": "./dist/index.js"
      }
    },
    "./agents/toolkits/aws_sfn": {
      "input": "./src/agents/toolkits/aws_sfn.ts",
      "require": {
        "types": "./dist/agents/toolkits/aws_sfn.d.cts",
        "default": "./dist/agents/toolkits/aws_sfn.cjs"
      },
      "import": {
        "types": "./dist/agents/toolkits/aws_sfn.d.ts",
        "default": "./dist/agents/toolkits/aws_sfn.js"
      }
    },
    "./agents/toolkits/base": {
      "input": "./src/agents/toolkits/base.ts",
      "require": {
        "types": "./dist/agents/toolkits/base.d.cts",
        "default": "./dist/agents/toolkits/base.cjs"
      },
      "import": {
        "types": "./dist/agents/toolkits/base.d.ts",
        "default": "./dist/agents/toolkits/base.js"
      }
    },
    "./agents/toolkits/connery": {
      "input": "./src/agents/toolkits/connery/index.ts",
      "require": {
        "types": "./dist/agents/toolkits/connery/index.d.cts",
        "default": "./dist/agents/toolkits/connery/index.cjs"
      },
      "import": {
        "types": "./dist/agents/toolkits/connery/index.d.ts",
        "default": "./dist/agents/toolkits/connery/index.js"
      }
    },
    "./agents/toolkits/ibm": {
      "input": "./src/agents/toolkits/ibm.ts",
      "require": {
        "types": "./dist/agents/toolkits/ibm.d.cts",
        "default": "./dist/agents/toolkits/ibm.cjs"
      },
      "import": {
        "types": "./dist/agents/toolkits/ibm.d.ts",
        "default": "./dist/agents/toolkits/ibm.js"
      }
    },
    "./agents/toolkits/stagehand": {
      "input": "./src/agents/toolkits/stagehand.ts",
      "require": {
        "types": "./dist/agents/toolkits/stagehand.d.cts",
        "default": "./dist/agents/toolkits/stagehand.cjs"
      },
      "import": {
        "types": "./dist/agents/toolkits/stagehand.d.ts",
        "default": "./dist/agents/toolkits/stagehand.js"
      }
    },
    "./caches/ioredis": {
      "input": "./src/caches/ioredis.ts",
      "require": {
        "types": "./dist/caches/ioredis.d.cts",
        "default": "./dist/caches/ioredis.cjs"
      },
      "import": {
        "types": "./dist/caches/ioredis.d.ts",
        "default": "./dist/caches/ioredis.js"
      }
    },
    "./caches/momento": {
      "input": "./src/caches/momento.ts",
      "require": {
        "types": "./dist/caches/momento.d.cts",
        "default": "./dist/caches/momento.cjs"
      },
      "import": {
        "types": "./dist/caches/momento.d.ts",
        "default": "./dist/caches/momento.js"
      }
    },
    "./caches/upstash_redis": {
      "input": "./src/caches/upstash_redis.ts",
      "require": {
        "types": "./dist/caches/upstash_redis.d.cts",
        "default": "./dist/caches/upstash_redis.cjs"
      },
      "import": {
        "types": "./dist/caches/upstash_redis.d.ts",
        "default": "./dist/caches/upstash_redis.js"
      }
    },
    "./caches/vercel_kv": {
      "input": "./src/caches/vercel_kv.ts",
      "require": {
        "types": "./dist/caches/vercel_kv.d.cts",
        "default": "./dist/caches/vercel_kv.cjs"
      },
      "import": {
        "types": "./dist/caches/vercel_kv.d.ts",
        "default": "./dist/caches/vercel_kv.js"
      }
    },
    "./callbacks/handlers/lunary": {
      "input": "./src/callbacks/handlers/lunary.ts",
      "require": {
        "types": "./dist/callbacks/handlers/lunary.d.cts",
        "default": "./dist/callbacks/handlers/lunary.cjs"
      },
      "import": {
        "types": "./dist/callbacks/handlers/lunary.d.ts",
        "default": "./dist/callbacks/handlers/lunary.js"
      }
    },
    "./callbacks/handlers/upstash_ratelimit": {
      "input": "./src/callbacks/handlers/upstash_ratelimit.ts",
      "require": {
        "types": "./dist/callbacks/handlers/upstash_ratelimit.d.cts",
        "default": "./dist/callbacks/handlers/upstash_ratelimit.cjs"
      },
      "import": {
        "types": "./dist/callbacks/handlers/upstash_ratelimit.d.ts",
        "default": "./dist/callbacks/handlers/upstash_ratelimit.js"
      }
    },
    "./chains/graph_qa/cypher": {
      "input": "./src/chains/graph_qa/cypher.ts",
      "require": {
        "types": "./dist/chains/graph_qa/cypher.d.cts",
        "default": "./dist/chains/graph_qa/cypher.cjs"
      },
      "import": {
        "types": "./dist/chains/graph_qa/cypher.d.ts",
        "default": "./dist/chains/graph_qa/cypher.js"
      }
    },
    "./chat_models/alibaba_tongyi": {
      "input": "./src/chat_models/alibaba_tongyi.ts",
      "require": {
        "types": "./dist/chat_models/alibaba_tongyi.d.cts",
        "default": "./dist/chat_models/alibaba_tongyi.cjs"
      },
      "import": {
        "types": "./dist/chat_models/alibaba_tongyi.d.ts",
        "default": "./dist/chat_models/alibaba_tongyi.js"
      }
    },
    "./chat_models/arcjet": {
      "input": "./src/chat_models/arcjet.ts",
      "require": {
        "types": "./dist/chat_models/arcjet.d.cts",
        "default": "./dist/chat_models/arcjet.cjs"
      },
      "import": {
        "types": "./dist/chat_models/arcjet.d.ts",
        "default": "./dist/chat_models/arcjet.js"
      }
    },
    "./chat_models/bedrock": {
      "input": "./src/chat_models/bedrock/index.ts",
      "require": {
        "types": "./dist/chat_models/bedrock/index.d.cts",
        "default": "./dist/chat_models/bedrock/index.cjs"
      },
      "import": {
        "types": "./dist/chat_models/bedrock/index.d.ts",
        "default": "./dist/chat_models/bedrock/index.js"
      }
    },
    "./chat_models/bedrock/web": {
      "input": "./src/chat_models/bedrock/web.ts",
      "require": {
        "types": "./dist/chat_models/bedrock/web.d.cts",
        "default": "./dist/chat_models/bedrock/web.cjs"
      },
      "import": {
        "types": "./dist/chat_models/bedrock/web.d.ts",
        "default": "./dist/chat_models/bedrock/web.js"
      }
    },
    "./chat_models/deepinfra": {
      "input": "./src/chat_models/deepinfra.ts",
      "require": {
        "types": "./dist/chat_models/deepinfra.d.cts",
        "default": "./dist/chat_models/deepinfra.cjs"
      },
      "import": {
        "types": "./dist/chat_models/deepinfra.d.ts",
        "default": "./dist/chat_models/deepinfra.js"
      }
    },
    "./chat_models/fireworks": {
      "input": "./src/chat_models/fireworks.ts",
      "require": {
        "types": "./dist/chat_models/fireworks.d.cts",
        "default": "./dist/chat_models/fireworks.cjs"
      },
      "import": {
        "types": "./dist/chat_models/fireworks.d.ts",
        "default": "./dist/chat_models/fireworks.js"
      }
    },
    "./chat_models/friendli": {
      "input": "./src/chat_models/friendli.ts",
      "require": {
        "types": "./dist/chat_models/friendli.d.cts",
        "default": "./dist/chat_models/friendli.cjs"
      },
      "import": {
        "types": "./dist/chat_models/friendli.d.ts",
        "default": "./dist/chat_models/friendli.js"
      }
    },
    "./chat_models/ibm": {
      "input": "./src/chat_models/ibm.ts",
      "require": {
        "types": "./dist/chat_models/ibm.d.cts",
        "default": "./dist/chat_models/ibm.cjs"
      },
      "import": {
        "types": "./dist/chat_models/ibm.d.ts",
        "default": "./dist/chat_models/ibm.js"
      }
    },
    "./chat_models/iflytek_xinghuo": {
      "input": "./src/chat_models/iflytek_xinghuo/index.ts",
      "require": {
        "types": "./dist/chat_models/iflytek_xinghuo/index.d.cts",
        "default": "./dist/chat_models/iflytek_xinghuo/index.cjs"
      },
      "import": {
        "types": "./dist/chat_models/iflytek_xinghuo/index.d.ts",
        "default": "./dist/chat_models/iflytek_xinghuo/index.js"
      }
    },
    "./chat_models/iflytek_xinghuo/web": {
      "input": "./src/chat_models/iflytek_xinghuo/web.ts",
      "require": {
        "types": "./dist/chat_models/iflytek_xinghuo/web.d.cts",
        "default": "./dist/chat_models/iflytek_xinghuo/web.cjs"
      },
      "import": {
        "types": "./dist/chat_models/iflytek_xinghuo/web.d.ts",
        "default": "./dist/chat_models/iflytek_xinghuo/web.js"
      }
    },
    "./chat_models/llama_cpp": {
      "input": "./src/chat_models/llama_cpp.ts",
      "require": {
        "types": "./dist/chat_models/llama_cpp.d.cts",
        "default": "./dist/chat_models/llama_cpp.cjs"
      },
      "import": {
        "types": "./dist/chat_models/llama_cpp.d.ts",
        "default": "./dist/chat_models/llama_cpp.js"
      }
    },
    "./chat_models/minimax": {
      "input": "./src/chat_models/minimax.ts",
      "require": {
        "types": "./dist/chat_models/minimax.d.cts",
        "default": "./dist/chat_models/minimax.cjs"
      },
      "import": {
        "types": "./dist/chat_models/minimax.d.ts",
        "default": "./dist/chat_models/minimax.js"
      }
    },
    "./chat_models/moonshot": {
      "input": "./src/chat_models/moonshot.ts",
      "require": {
        "types": "./dist/chat_models/moonshot.d.cts",
        "default": "./dist/chat_models/moonshot.cjs"
      },
      "import": {
        "types": "./dist/chat_models/moonshot.d.ts",
        "default": "./dist/chat_models/moonshot.js"
      }
    },
    "./chat_models/novita": {
      "input": "./src/chat_models/novita.ts",
      "require": {
        "types": "./dist/chat_models/novita.d.cts",
        "default": "./dist/chat_models/novita.cjs"
      },
      "import": {
        "types": "./dist/chat_models/novita.d.ts",
        "default": "./dist/chat_models/novita.js"
      }
    },
    "./chat_models/perplexity": {
      "input": "./src/chat_models/perplexity.ts",
      "require": {
        "types": "./dist/chat_models/perplexity.d.cts",
        "default": "./dist/chat_models/perplexity.cjs"
      },
      "import": {
        "types": "./dist/chat_models/perplexity.d.ts",
        "default": "./dist/chat_models/perplexity.js"
      }
    },
    "./chat_models/portkey": {
      "input": "./src/chat_models/portkey.ts",
      "require": {
        "types": "./dist/chat_models/portkey.d.cts",
        "default": "./dist/chat_models/portkey.cjs"
      },
      "import": {
        "types": "./dist/chat_models/portkey.d.ts",
        "default": "./dist/chat_models/portkey.js"
      }
    },
    "./chat_models/premai": {
      "input": "./src/chat_models/premai.ts",
      "require": {
        "types": "./dist/chat_models/premai.d.cts",
        "default": "./dist/chat_models/premai.cjs"
      },
      "import": {
        "types": "./dist/chat_models/premai.d.ts",
        "default": "./dist/chat_models/premai.js"
      }
    },
    "./chat_models/tencent_hunyuan": {
      "input": "./src/chat_models/tencent_hunyuan/index.ts",
      "require": {
        "types": "./dist/chat_models/tencent_hunyuan/index.d.cts",
        "default": "./dist/chat_models/tencent_hunyuan/index.cjs"
      },
      "import": {
        "types": "./dist/chat_models/tencent_hunyuan/index.d.ts",
        "default": "./dist/chat_models/tencent_hunyuan/index.js"
      }
    },
    "./chat_models/tencent_hunyuan/web": {
      "input": "./src/chat_models/tencent_hunyuan/web.ts",
      "require": {
        "types": "./dist/chat_models/tencent_hunyuan/web.d.cts",
        "default": "./dist/chat_models/tencent_hunyuan/web.cjs"
      },
      "import": {
        "types": "./dist/chat_models/tencent_hunyuan/web.d.ts",
        "default": "./dist/chat_models/tencent_hunyuan/web.js"
      }
    },
    "./chat_models/togetherai": {
      "input": "./src/chat_models/togetherai.ts",
      "require": {
        "types": "./dist/chat_models/togetherai.d.cts",
        "default": "./dist/chat_models/togetherai.cjs"
      },
      "import": {
        "types": "./dist/chat_models/togetherai.d.ts",
        "default": "./dist/chat_models/togetherai.js"
      }
    },
    "./chat_models/webllm": {
      "input": "./src/chat_models/webllm.ts",
      "require": {
        "types": "./dist/chat_models/webllm.d.cts",
        "default": "./dist/chat_models/webllm.cjs"
      },
      "import": {
        "types": "./dist/chat_models/webllm.d.ts",
        "default": "./dist/chat_models/webllm.js"
      }
    },
    "./chat_models/zhipuai": {
      "input": "./src/chat_models/zhipuai.ts",
      "require": {
        "types": "./dist/chat_models/zhipuai.d.cts",
        "default": "./dist/chat_models/zhipuai.cjs"
      },
      "import": {
        "types": "./dist/chat_models/zhipuai.d.ts",
        "default": "./dist/chat_models/zhipuai.js"
      }
    },
    "./document_compressors/ibm": {
      "input": "./src/document_compressors/ibm.ts",
      "require": {
        "types": "./dist/document_compressors/ibm.d.cts",
        "default": "./dist/document_compressors/ibm.cjs"
      },
      "import": {
        "types": "./dist/document_compressors/ibm.d.ts",
        "default": "./dist/document_compressors/ibm.js"
      }
    },
    "./document_loaders/fs/chatgpt": {
      "input": "./src/document_loaders/fs/chatgpt.ts",
      "require": {
        "types": "./dist/document_loaders/fs/chatgpt.d.cts",
        "default": "./dist/document_loaders/fs/chatgpt.cjs"
      },
      "import": {
        "types": "./dist/document_loaders/fs/chatgpt.d.ts",
        "default": "./dist/document_loaders/fs/chatgpt.js"
      }
    },
    "./document_loaders/fs/csv": {
      "input": "./src/document_loaders/fs/csv.ts",
      "require": {
        "types": "./dist/document_loaders/fs/csv.d.cts",
        "default": "./dist/document_loaders/fs/csv.cjs"
      },
      "import": {
        "types": "./dist/document_loaders/fs/csv.d.ts",
        "default": "./dist/document_loaders/fs/csv.js"
      }
    },
    "./document_loaders/fs/docx": {
      "input": "./src/document_loaders/fs/docx.ts",
      "require": {
        "types": "./dist/document_loaders/fs/docx.d.cts",
        "default": "./dist/document_loaders/fs/docx.cjs"
      },
      "import": {
        "types": "./dist/document_loaders/fs/docx.d.ts",
        "default": "./dist/document_loaders/fs/docx.js"
      }
    },
    "./document_loaders/fs/epub": {
      "input": "./src/document_loaders/fs/epub.ts",
      "require": {
        "types": "./dist/document_loaders/fs/epub.d.cts",
        "default": "./dist/document_loaders/fs/epub.cjs"
      },
      "import": {
        "types": "./dist/document_loaders/fs/epub.d.ts",
        "default": "./dist/document_loaders/fs/epub.js"
      }
    },
    "./document_loaders/fs/notion": {
      "input": "./src/document_loaders/fs/notion.ts",
      "require": {
        "types": "./dist/document_loaders/fs/notion.d.cts",
        "default": "./dist/document_loaders/fs/notion.cjs"
      },
      "import": {
        "types": "./dist/document_loaders/fs/notion.d.ts",
        "default": "./dist/document_loaders/fs/notion.js"
      }
    },
    "./document_loaders/fs/obsidian": {
      "input": "./src/document_loaders/fs/obsidian.ts",
      "require": {
        "types": "./dist/document_loaders/fs/obsidian.d.cts",
        "default": "./dist/document_loaders/fs/obsidian.cjs"
      },
      "import": {
        "types": "./dist/document_loaders/fs/obsidian.d.ts",
        "default": "./dist/document_loaders/fs/obsidian.js"
      }
    },
    "./document_loaders/fs/openai_whisper_audio": {
      "input": "./src/document_loaders/fs/openai_whisper_audio.ts",
      "require": {
        "types": "./dist/document_loaders/fs/openai_whisper_audio.d.cts",
        "default": "./dist/document_loaders/fs/openai_whisper_audio.cjs"
      },
      "import": {
        "types": "./dist/document_loaders/fs/openai_whisper_audio.d.ts",
        "default": "./dist/document_loaders/fs/openai_whisper_audio.js"
      }
    },
    "./document_loaders/fs/pdf": {
      "input": "./src/document_loaders/fs/pdf.ts",
      "require": {
        "types": "./dist/document_loaders/fs/pdf.d.cts",
        "default": "./dist/document_loaders/fs/pdf.cjs"
      },
      "import": {
        "types": "./dist/document_loaders/fs/pdf.d.ts",
        "default": "./dist/document_loaders/fs/pdf.js"
      }
    },
    "./document_loaders/fs/pptx": {
      "input": "./src/document_loaders/fs/pptx.ts",
      "require": {
        "types": "./dist/document_loaders/fs/pptx.d.cts",
        "default": "./dist/document_loaders/fs/pptx.cjs"
      },
      "import": {
        "types": "./dist/document_loaders/fs/pptx.d.ts",
        "default": "./dist/document_loaders/fs/pptx.js"
      }
    },
    "./document_loaders/fs/srt": {
      "input": "./src/document_loaders/fs/srt.ts",
      "require": {
        "types": "./dist/document_loaders/fs/srt.d.cts",
        "default": "./dist/document_loaders/fs/srt.cjs"
      },
      "import": {
        "types": "./dist/document_loaders/fs/srt.d.ts",
        "default": "./dist/document_loaders/fs/srt.js"
      }
    },
    "./document_loaders/fs/unstructured": {
      "input": "./src/document_loaders/fs/unstructured.ts",
      "require": {
        "types": "./dist/document_loaders/fs/unstructured.d.cts",
        "default": "./dist/document_loaders/fs/unstructured.cjs"
      },
      "import": {
        "types": "./dist/document_loaders/fs/unstructured.d.ts",
        "default": "./dist/document_loaders/fs/unstructured.js"
      }
    },
    "./document_loaders/web/airtable": {
      "input": "./src/document_loaders/web/airtable.ts",
      "require": {
        "types": "./dist/document_loaders/web/airtable.d.cts",
        "default": "./dist/document_loaders/web/airtable.cjs"
      },
      "import": {
        "types": "./dist/document_loaders/web/airtable.d.ts",
        "default": "./dist/document_loaders/web/airtable.js"
      }
    },
    "./document_loaders/web/apify_dataset": {
      "input": "./src/document_loaders/web/apify_dataset.ts",
      "require": {
        "types": "./dist/document_loaders/web/apify_dataset.d.cts",
        "default": "./dist/document_loaders/web/apify_dataset.cjs"
      },
      "import": {
        "types": "./dist/document_loaders/web/apify_dataset.d.ts",
        "default": "./dist/document_loaders/web/apify_dataset.js"
      }
    },
    "./document_loaders/web/assemblyai": {
      "input": "./src/document_loaders/web/assemblyai.ts",
      "require": {
        "types": "./dist/document_loaders/web/assemblyai.d.cts",
        "default": "./dist/document_loaders/web/assemblyai.cjs"
      },
      "import": {
        "types": "./dist/document_loaders/web/assemblyai.d.ts",
        "default": "./dist/document_loaders/web/assemblyai.js"
      }
    },
    "./document_loaders/web/azure_blob_storage_container": {
      "input": "./src/document_loaders/web/azure_blob_storage_container.ts",
      "require": {
        "types": "./dist/document_loaders/web/azure_blob_storage_container.d.cts",
        "default": "./dist/document_loaders/web/azure_blob_storage_container.cjs"
      },
      "import": {
        "types": "./dist/document_loaders/web/azure_blob_storage_container.d.ts",
        "default": "./dist/document_loaders/web/azure_blob_storage_container.js"
      }
    },
    "./document_loaders/web/azure_blob_storage_file": {
      "input": "./src/document_loaders/web/azure_blob_storage_file.ts",
      "require": {
        "types": "./dist/document_loaders/web/azure_blob_storage_file.d.cts",
        "default": "./dist/document_loaders/web/azure_blob_storage_file.cjs"
      },
      "import": {
        "types": "./dist/document_loaders/web/azure_blob_storage_file.d.ts",
        "default": "./dist/document_loaders/web/azure_blob_storage_file.js"
      }
    },
    "./document_loaders/web/browserbase": {
      "input": "./src/document_loaders/web/browserbase.ts",
      "require": {
        "types": "./dist/document_loaders/web/browserbase.d.cts",
        "default": "./dist/document_loaders/web/browserbase.cjs"
      },
      "import": {
        "types": "./dist/document_loaders/web/browserbase.d.ts",
        "default": "./dist/document_loaders/web/browserbase.js"
      }
    },
    "./document_loaders/web/cheerio": {
      "input": "./src/document_loaders/web/cheerio.ts",
      "require": {
        "types": "./dist/document_loaders/web/cheerio.d.cts",
        "default": "./dist/document_loaders/web/cheerio.cjs"
      },
      "import": {
        "types": "./dist/document_loaders/web/cheerio.d.ts",
        "default": "./dist/document_loaders/web/cheerio.js"
      }
    },
    "./document_loaders/web/college_confidential": {
      "input": "./src/document_loaders/web/college_confidential.ts",
      "require": {
        "types": "./dist/document_loaders/web/college_confidential.d.cts",
        "default": "./dist/document_loaders/web/college_confidential.cjs"
      },
      "import": {
        "types": "./dist/document_loaders/web/college_confidential.d.ts",
        "default": "./dist/document_loaders/web/college_confidential.js"
      }
    },
    "./document_loaders/web/confluence": {
      "input": "./src/document_loaders/web/confluence.ts",
      "require": {
        "types": "./dist/document_loaders/web/confluence.d.cts",
        "default": "./dist/document_loaders/web/confluence.cjs"
      },
      "import": {
        "types": "./dist/document_loaders/web/confluence.d.ts",
        "default": "./dist/document_loaders/web/confluence.js"
      }
    },
    "./document_loaders/web/couchbase": {
      "input": "./src/document_loaders/web/couchbase.ts",
      "require": {
        "types": "./dist/document_loaders/web/couchbase.d.cts",
        "default": "./dist/document_loaders/web/couchbase.cjs"
      },
      "import": {
        "types": "./dist/document_loaders/web/couchbase.d.ts",
        "default": "./dist/document_loaders/web/couchbase.js"
      }
    },
    "./document_loaders/web/figma": {
      "input": "./src/document_loaders/web/figma.ts",
      "require": {
        "types": "./dist/document_loaders/web/figma.d.cts",
        "default": "./dist/document_loaders/web/figma.cjs"
      },
      "import": {
        "types": "./dist/document_loaders/web/figma.d.ts",
        "default": "./dist/document_loaders/web/figma.js"
      }
    },
    "./document_loaders/web/firecrawl": {
      "input": "./src/document_loaders/web/firecrawl.ts",
      "require": {
        "types": "./dist/document_loaders/web/firecrawl.d.cts",
        "default": "./dist/document_loaders/web/firecrawl.cjs"
      },
      "import": {
        "types": "./dist/document_loaders/web/firecrawl.d.ts",
        "default": "./dist/document_loaders/web/firecrawl.js"
      }
    },
    "./document_loaders/web/gitbook": {
      "input": "./src/document_loaders/web/gitbook.ts",
      "require": {
        "types": "./dist/document_loaders/web/gitbook.d.cts",
        "default": "./dist/document_loaders/web/gitbook.cjs"
      },
      "import": {
        "types": "./dist/document_loaders/web/gitbook.d.ts",
        "default": "./dist/document_loaders/web/gitbook.js"
      }
    },
    "./document_loaders/web/github": {
      "input": "./src/document_loaders/web/github.ts",
      "require": {
        "types": "./dist/document_loaders/web/github.d.cts",
        "default": "./dist/document_loaders/web/github.cjs"
      },
      "import": {
        "types": "./dist/document_loaders/web/github.d.ts",
        "default": "./dist/document_loaders/web/github.js"
      }
    },
    "./document_loaders/web/google_cloud_storage": {
      "input": "./src/document_loaders/web/google_cloud_storage.ts",
      "require": {
        "types": "./dist/document_loaders/web/google_cloud_storage.d.cts",
        "default": "./dist/document_loaders/web/google_cloud_storage.cjs"
      },
      "import": {
        "types": "./dist/document_loaders/web/google_cloud_storage.d.ts",
        "default": "./dist/document_loaders/web/google_cloud_storage.js"
      }
    },
    "./document_loaders/web/hn": {
      "input": "./src/document_loaders/web/hn.ts",
      "require": {
        "types": "./dist/document_loaders/web/hn.d.cts",
        "default": "./dist/document_loaders/web/hn.cjs"
      },
      "import": {
        "types": "./dist/document_loaders/web/hn.d.ts",
        "default": "./dist/document_loaders/web/hn.js"
      }
    },
    "./document_loaders/web/html": {
      "input": "./src/document_loaders/web/html.ts",
      "require": {
        "types": "./dist/document_loaders/web/html.d.cts",
        "default": "./dist/document_loaders/web/html.cjs"
      },
      "import": {
        "types": "./dist/document_loaders/web/html.d.ts",
        "default": "./dist/document_loaders/web/html.js"
      }
    },
    "./document_loaders/web/imsdb": {
      "input": "./src/document_loaders/web/imsdb.ts",
      "require": {
        "types": "./dist/document_loaders/web/imsdb.d.cts",
        "default": "./dist/document_loaders/web/imsdb.cjs"
      },
      "import": {
        "types": "./dist/document_loaders/web/imsdb.d.ts",
        "default": "./dist/document_loaders/web/imsdb.js"
      }
    },
    "./document_loaders/web/jira": {
      "input": "./src/document_loaders/web/jira.ts",
      "require": {
        "types": "./dist/document_loaders/web/jira.d.cts",
        "default": "./dist/document_loaders/web/jira.cjs"
      },
      "import": {
        "types": "./dist/document_loaders/web/jira.d.ts",
        "default": "./dist/document_loaders/web/jira.js"
      }
    },
    "./document_loaders/web/notionapi": {
      "input": "./src/document_loaders/web/notionapi.ts",
      "require": {
        "types": "./dist/document_loaders/web/notionapi.d.cts",
        "default": "./dist/document_loaders/web/notionapi.cjs"
      },
      "import": {
        "types": "./dist/document_loaders/web/notionapi.d.ts",
        "default": "./dist/document_loaders/web/notionapi.js"
      }
    },
    "./document_loaders/web/pdf": {
      "input": "./src/document_loaders/web/pdf.ts",
      "require": {
        "types": "./dist/document_loaders/web/pdf.d.cts",
        "default": "./dist/document_loaders/web/pdf.cjs"
      },
      "import": {
        "types": "./dist/document_loaders/web/pdf.d.ts",
        "default": "./dist/document_loaders/web/pdf.js"
      }
    },
    "./document_loaders/web/playwright": {
      "input": "./src/document_loaders/web/playwright.ts",
      "require": {
        "types": "./dist/document_loaders/web/playwright.d.cts",
        "default": "./dist/document_loaders/web/playwright.cjs"
      },
      "import": {
        "types": "./dist/document_loaders/web/playwright.d.ts",
        "default": "./dist/document_loaders/web/playwright.js"
      }
    },
    "./document_loaders/web/puppeteer": {
      "input": "./src/document_loaders/web/puppeteer.ts",
      "require": {
        "types": "./dist/document_loaders/web/puppeteer.d.cts",
        "default": "./dist/document_loaders/web/puppeteer.cjs"
      },
      "import": {
        "types": "./dist/document_loaders/web/puppeteer.d.ts",
        "default": "./dist/document_loaders/web/puppeteer.js"
      }
    },
    "./document_loaders/web/recursive_url": {
      "input": "./src/document_loaders/web/recursive_url.ts",
      "require": {
        "types": "./dist/document_loaders/web/recursive_url.d.cts",
        "default": "./dist/document_loaders/web/recursive_url.cjs"
      },
      "import": {
        "types": "./dist/document_loaders/web/recursive_url.d.ts",
        "default": "./dist/document_loaders/web/recursive_url.js"
      }
    },
    "./document_loaders/web/s3": {
      "input": "./src/document_loaders/web/s3.ts",
      "require": {
        "types": "./dist/document_loaders/web/s3.d.cts",
        "default": "./dist/document_loaders/web/s3.cjs"
      },
      "import": {
        "types": "./dist/document_loaders/web/s3.d.ts",
        "default": "./dist/document_loaders/web/s3.js"
      }
    },
    "./document_loaders/web/searchapi": {
      "input": "./src/document_loaders/web/searchapi.ts",
      "require": {
        "types": "./dist/document_loaders/web/searchapi.d.cts",
        "default": "./dist/document_loaders/web/searchapi.cjs"
      },
      "import": {
        "types": "./dist/document_loaders/web/searchapi.d.ts",
        "default": "./dist/document_loaders/web/searchapi.js"
      }
    },
    "./document_loaders/web/serpapi": {
      "input": "./src/document_loaders/web/serpapi.ts",
      "require": {
        "types": "./dist/document_loaders/web/serpapi.d.cts",
        "default": "./dist/document_loaders/web/serpapi.cjs"
      },
      "import": {
        "types": "./dist/document_loaders/web/serpapi.d.ts",
        "default": "./dist/document_loaders/web/serpapi.js"
      }
    },
    "./document_loaders/web/sitemap": {
      "input": "./src/document_loaders/web/sitemap.ts",
      "require": {
        "types": "./dist/document_loaders/web/sitemap.d.cts",
        "default": "./dist/document_loaders/web/sitemap.cjs"
      },
      "import": {
        "types": "./dist/document_loaders/web/sitemap.d.ts",
        "default": "./dist/document_loaders/web/sitemap.js"
      }
    },
    "./document_loaders/web/sonix_audio": {
      "input": "./src/document_loaders/web/sonix_audio.ts",
      "require": {
        "types": "./dist/document_loaders/web/sonix_audio.d.cts",
        "default": "./dist/document_loaders/web/sonix_audio.cjs"
      },
      "import": {
        "types": "./dist/document_loaders/web/sonix_audio.d.ts",
        "default": "./dist/document_loaders/web/sonix_audio.js"
      }
    },
    "./document_loaders/web/sort_xyz_blockchain": {
      "input": "./src/document_loaders/web/sort_xyz_blockchain.ts",
      "require": {
        "types": "./dist/document_loaders/web/sort_xyz_blockchain.d.cts",
        "default": "./dist/document_loaders/web/sort_xyz_blockchain.cjs"
      },
      "import": {
        "types": "./dist/document_loaders/web/sort_xyz_blockchain.d.ts",
        "default": "./dist/document_loaders/web/sort_xyz_blockchain.js"
      }
    },
    "./document_loaders/web/spider": {
      "input": "./src/document_loaders/web/spider.ts",
      "require": {
        "types": "./dist/document_loaders/web/spider.d.cts",
        "default": "./dist/document_loaders/web/spider.cjs"
      },
      "import": {
        "types": "./dist/document_loaders/web/spider.d.ts",
        "default": "./dist/document_loaders/web/spider.js"
      }
    },
    "./document_loaders/web/taskade": {
      "input": "./src/document_loaders/web/taskade.ts",
      "require": {
        "types": "./dist/document_loaders/web/taskade.d.cts",
        "default": "./dist/document_loaders/web/taskade.cjs"
      },
      "import": {
        "types": "./dist/document_loaders/web/taskade.d.ts",
        "default": "./dist/document_loaders/web/taskade.js"
      }
    },
    "./document_loaders/web/youtube": {
      "input": "./src/document_loaders/web/youtube.ts",
      "require": {
        "types": "./dist/document_loaders/web/youtube.d.cts",
        "default": "./dist/document_loaders/web/youtube.cjs"
      },
      "import": {
        "types": "./dist/document_loaders/web/youtube.d.ts",
        "default": "./dist/document_loaders/web/youtube.js"
      }
    },
    "./document_transformers/html_to_text": {
      "input": "./src/document_transformers/html_to_text.ts",
      "require": {
        "types": "./dist/document_transformers/html_to_text.d.cts",
        "default": "./dist/document_transformers/html_to_text.cjs"
      },
      "import": {
        "types": "./dist/document_transformers/html_to_text.d.ts",
        "default": "./dist/document_transformers/html_to_text.js"
      }
    },
    "./document_transformers/mozilla_readability": {
      "input": "./src/document_transformers/mozilla_readability.ts",
      "require": {
        "types": "./dist/document_transformers/mozilla_readability.d.cts",
        "default": "./dist/document_transformers/mozilla_readability.cjs"
      },
      "import": {
        "types": "./dist/document_transformers/mozilla_readability.d.ts",
        "default": "./dist/document_transformers/mozilla_readability.js"
      }
    },
    "./embeddings/alibaba_tongyi": {
      "input": "./src/embeddings/alibaba_tongyi.ts",
      "require": {
        "types": "./dist/embeddings/alibaba_tongyi.d.cts",
        "default": "./dist/embeddings/alibaba_tongyi.cjs"
      },
      "import": {
        "types": "./dist/embeddings/alibaba_tongyi.d.ts",
        "default": "./dist/embeddings/alibaba_tongyi.js"
      }
    },
    "./embeddings/bytedance_doubao": {
      "input": "./src/embeddings/bytedance_doubao.ts",
      "require": {
        "types": "./dist/embeddings/bytedance_doubao.d.cts",
        "default": "./dist/embeddings/bytedance_doubao.cjs"
      },
      "import": {
        "types": "./dist/embeddings/bytedance_doubao.d.ts",
        "default": "./dist/embeddings/bytedance_doubao.js"
      }
    },
    "./embeddings/deepinfra": {
      "input": "./src/embeddings/deepinfra.ts",
      "require": {
        "types": "./dist/embeddings/deepinfra.d.cts",
        "default": "./dist/embeddings/deepinfra.cjs"
      },
      "import": {
        "types": "./dist/embeddings/deepinfra.d.ts",
        "default": "./dist/embeddings/deepinfra.js"
      }
    },
    "./embeddings/fireworks": {
      "input": "./src/embeddings/fireworks.ts",
      "require": {
        "types": "./dist/embeddings/fireworks.d.cts",
        "default": "./dist/embeddings/fireworks.cjs"
      },
      "import": {
        "types": "./dist/embeddings/fireworks.d.ts",
        "default": "./dist/embeddings/fireworks.js"
      }
    },
    "./embeddings/gradient_ai": {
      "input": "./src/embeddings/gradient_ai.ts",
      "require": {
        "types": "./dist/embeddings/gradient_ai.d.cts",
        "default": "./dist/embeddings/gradient_ai.cjs"
      },
      "import": {
        "types": "./dist/embeddings/gradient_ai.d.ts",
        "default": "./dist/embeddings/gradient_ai.js"
      }
    },
    "./embeddings/hf": {
      "input": "./src/embeddings/hf.ts",
      "require": {
        "types": "./dist/embeddings/hf.d.cts",
        "default": "./dist/embeddings/hf.cjs"
      },
      "import": {
        "types": "./dist/embeddings/hf.d.ts",
        "default": "./dist/embeddings/hf.js"
      }
    },
    "./embeddings/huggingface_transformers": {
      "input": "./src/embeddings/huggingface_transformers.ts",
      "require": {
        "types": "./dist/embeddings/huggingface_transformers.d.cts",
        "default": "./dist/embeddings/huggingface_transformers.cjs"
      },
      "import": {
        "types": "./dist/embeddings/huggingface_transformers.d.ts",
        "default": "./dist/embeddings/huggingface_transformers.js"
      }
    },
    "./embeddings/ibm": {
      "input": "./src/embeddings/ibm.ts",
      "require": {
        "types": "./dist/embeddings/ibm.d.cts",
        "default": "./dist/embeddings/ibm.cjs"
      },
      "import": {
        "types": "./dist/embeddings/ibm.d.ts",
        "default": "./dist/embeddings/ibm.js"
      }
    },
    "./embeddings/jina": {
      "input": "./src/embeddings/jina.ts",
      "require": {
        "types": "./dist/embeddings/jina.d.cts",
        "default": "./dist/embeddings/jina.cjs"
      },
      "import": {
        "types": "./dist/embeddings/jina.d.ts",
        "default": "./dist/embeddings/jina.js"
      }
    },
    "./embeddings/llama_cpp": {
      "input": "./src/embeddings/llama_cpp.ts",
      "require": {
        "types": "./dist/embeddings/llama_cpp.d.cts",
        "default": "./dist/embeddings/llama_cpp.cjs"
      },
      "import": {
        "types": "./dist/embeddings/llama_cpp.d.ts",
        "default": "./dist/embeddings/llama_cpp.js"
      }
    },
    "./embeddings/minimax": {
      "input": "./src/embeddings/minimax.ts",
      "require": {
        "types": "./dist/embeddings/minimax.d.cts",
        "default": "./dist/embeddings/minimax.cjs"
      },
      "import": {
        "types": "./dist/embeddings/minimax.d.ts",
        "default": "./dist/embeddings/minimax.js"
      }
    },
    "./embeddings/premai": {
      "input": "./src/embeddings/premai.ts",
      "require": {
        "types": "./dist/embeddings/premai.d.cts",
        "default": "./dist/embeddings/premai.cjs"
      },
      "import": {
        "types": "./dist/embeddings/premai.d.ts",
        "default": "./dist/embeddings/premai.js"
      }
    },
    "./embeddings/tencent_hunyuan": {
      "input": "./src/embeddings/tencent_hunyuan/index.ts",
      "require": {
        "types": "./dist/embeddings/tencent_hunyuan/index.d.cts",
        "default": "./dist/embeddings/tencent_hunyuan/index.cjs"
      },
      "import": {
        "types": "./dist/embeddings/tencent_hunyuan/index.d.ts",
        "default": "./dist/embeddings/tencent_hunyuan/index.js"
      }
    },
    "./embeddings/tencent_hunyuan/web": {
      "input": "./src/embeddings/tencent_hunyuan/web.ts",
      "require": {
        "types": "./dist/embeddings/tencent_hunyuan/web.d.cts",
        "default": "./dist/embeddings/tencent_hunyuan/web.cjs"
      },
      "import": {
        "types": "./dist/embeddings/tencent_hunyuan/web.d.ts",
        "default": "./dist/embeddings/tencent_hunyuan/web.js"
      }
    },
    "./embeddings/tensorflow": {
      "input": "./src/embeddings/tensorflow.ts",
      "require": {
        "types": "./dist/embeddings/tensorflow.d.cts",
        "default": "./dist/embeddings/tensorflow.cjs"
      },
      "import": {
        "types": "./dist/embeddings/tensorflow.d.ts",
        "default": "./dist/embeddings/tensorflow.js"
      }
    },
    "./embeddings/togetherai": {
      "input": "./src/embeddings/togetherai.ts",
      "require": {
        "types": "./dist/embeddings/togetherai.d.cts",
        "default": "./dist/embeddings/togetherai.cjs"
      },
      "import": {
        "types": "./dist/embeddings/togetherai.d.ts",
        "default": "./dist/embeddings/togetherai.js"
      }
    },
    "./embeddings/voyage": {
      "input": "./src/embeddings/voyage.ts",
      "require": {
        "types": "./dist/embeddings/voyage.d.cts",
        "default": "./dist/embeddings/voyage.cjs"
      },
      "import": {
        "types": "./dist/embeddings/voyage.d.ts",
        "default": "./dist/embeddings/voyage.js"
      }
    },
    "./embeddings/zhipuai": {
      "input": "./src/embeddings/zhipuai.ts",
      "require": {
        "types": "./dist/embeddings/zhipuai.d.cts",
        "default": "./dist/embeddings/zhipuai.cjs"
      },
      "import": {
        "types": "./dist/embeddings/zhipuai.d.ts",
        "default": "./dist/embeddings/zhipuai.js"
      }
    },
    "./experimental/callbacks/handlers/datadog": {
      "input": "./src/experimental/callbacks/handlers/datadog.ts",
      "require": {
        "types": "./dist/experimental/callbacks/handlers/datadog.d.cts",
        "default": "./dist/experimental/callbacks/handlers/datadog.cjs"
      },
      "import": {
        "types": "./dist/experimental/callbacks/handlers/datadog.d.ts",
        "default": "./dist/experimental/callbacks/handlers/datadog.js"
      }
    },
    "./experimental/graph_transformers/llm": {
      "input": "./src/experimental/graph_transformers/llm.ts",
      "require": {
        "types": "./dist/experimental/graph_transformers/llm.d.cts",
        "default": "./dist/experimental/graph_transformers/llm.cjs"
      },
      "import": {
        "types": "./dist/experimental/graph_transformers/llm.d.ts",
        "default": "./dist/experimental/graph_transformers/llm.js"
      }
    },
    "./experimental/llms/chrome_ai": {
      "input": "./src/experimental/llms/chrome_ai.ts",
      "require": {
        "types": "./dist/experimental/llms/chrome_ai.d.cts",
        "default": "./dist/experimental/llms/chrome_ai.cjs"
      },
      "import": {
        "types": "./dist/experimental/llms/chrome_ai.d.ts",
        "default": "./dist/experimental/llms/chrome_ai.js"
      }
    },
    "./experimental/multimodal_embeddings/googlevertexai": {
      "input": "./src/experimental/multimodal_embeddings/googlevertexai.ts",
      "require": {
        "types": "./dist/experimental/multimodal_embeddings/googlevertexai.d.cts",
        "default": "./dist/experimental/multimodal_embeddings/googlevertexai.cjs"
      },
      "import": {
        "types": "./dist/experimental/multimodal_embeddings/googlevertexai.d.ts",
        "default": "./dist/experimental/multimodal_embeddings/googlevertexai.js"
      }
    },
    "./experimental/tools/pyinterpreter": {
      "input": "./src/experimental/tools/pyinterpreter.ts",
      "require": {
        "types": "./dist/experimental/tools/pyinterpreter.d.cts",
        "default": "./dist/experimental/tools/pyinterpreter.cjs"
      },
      "import": {
        "types": "./dist/experimental/tools/pyinterpreter.d.ts",
        "default": "./dist/experimental/tools/pyinterpreter.js"
      }
    },
    "./graphs/document": {
      "input": "./src/graphs/document.ts",
      "require": {
        "types": "./dist/graphs/document.d.cts",
        "default": "./dist/graphs/document.cjs"
      },
      "import": {
        "types": "./dist/graphs/document.d.ts",
        "default": "./dist/graphs/document.js"
      }
    },
    "./graphs/memgraph_graph": {
      "input": "./src/graphs/memgraph_graph.ts",
      "require": {
        "types": "./dist/graphs/memgraph_graph.d.cts",
        "default": "./dist/graphs/memgraph_graph.cjs"
      },
      "import": {
        "types": "./dist/graphs/memgraph_graph.d.ts",
        "default": "./dist/graphs/memgraph_graph.js"
      }
    },
    "./graphs/neo4j_graph": {
      "input": "./src/graphs/neo4j_graph.ts",
      "require": {
        "types": "./dist/graphs/neo4j_graph.d.cts",
        "default": "./dist/graphs/neo4j_graph.cjs"
      },
      "import": {
        "types": "./dist/graphs/neo4j_graph.d.ts",
        "default": "./dist/graphs/neo4j_graph.js"
      }
    },
    "./indexes/base": {
      "input": "./src/indexes/base.ts",
      "require": {
        "types": "./dist/indexes/base.d.cts",
        "default": "./dist/indexes/base.cjs"
      },
      "import": {
        "types": "./dist/indexes/base.d.ts",
        "default": "./dist/indexes/base.js"
      }
    },
    "./indexes/memory": {
      "input": "./src/indexes/memory.ts",
      "require": {
        "types": "./dist/indexes/memory.d.cts",
        "default": "./dist/indexes/memory.cjs"
      },
      "import": {
        "types": "./dist/indexes/memory.d.ts",
        "default": "./dist/indexes/memory.js"
      }
    },
    "./indexes/postgres": {
      "input": "./src/indexes/postgres.ts",
      "require": {
        "types": "./dist/indexes/postgres.d.cts",
        "default": "./dist/indexes/postgres.cjs"
      },
      "import": {
        "types": "./dist/indexes/postgres.d.ts",
        "default": "./dist/indexes/postgres.js"
      }
    },
    "./indexes/sqlite": {
      "input": "./src/indexes/sqlite.ts",
      "require": {
        "types": "./dist/indexes/sqlite.d.cts",
        "default": "./dist/indexes/sqlite.cjs"
      },
      "import": {
        "types": "./dist/indexes/sqlite.d.ts",
        "default": "./dist/indexes/sqlite.js"
      }
    },
    "./llms/ai21": {
      "input": "./src/llms/ai21.ts",
      "require": {
        "types": "./dist/llms/ai21.d.cts",
        "default": "./dist/llms/ai21.cjs"
      },
      "import": {
        "types": "./dist/llms/ai21.d.ts",
        "default": "./dist/llms/ai21.js"
      }
    },
    "./llms/aleph_alpha": {
      "input": "./src/llms/aleph_alpha.ts",
      "require": {
        "types": "./dist/llms/aleph_alpha.d.cts",
        "default": "./dist/llms/aleph_alpha.cjs"
      },
      "import": {
        "types": "./dist/llms/aleph_alpha.d.ts",
        "default": "./dist/llms/aleph_alpha.js"
      }
    },
    "./llms/arcjet": {
      "input": "./src/llms/arcjet.ts",
      "require": {
        "types": "./dist/llms/arcjet.d.cts",
        "default": "./dist/llms/arcjet.cjs"
      },
      "import": {
        "types": "./dist/llms/arcjet.d.ts",
        "default": "./dist/llms/arcjet.js"
      }
    },
    "./llms/bedrock": {
      "input": "./src/llms/bedrock/index.ts",
      "require": {
        "types": "./dist/llms/bedrock/index.d.cts",
        "default": "./dist/llms/bedrock/index.cjs"
      },
      "import": {
        "types": "./dist/llms/bedrock/index.d.ts",
        "default": "./dist/llms/bedrock/index.js"
      }
    },
    "./llms/bedrock/web": {
      "input": "./src/llms/bedrock/web.ts",
      "require": {
        "types": "./dist/llms/bedrock/web.d.cts",
        "default": "./dist/llms/bedrock/web.cjs"
      },
      "import": {
        "types": "./dist/llms/bedrock/web.d.ts",
        "default": "./dist/llms/bedrock/web.js"
      }
    },
    "./llms/deepinfra": {
      "input": "./src/llms/deepinfra.ts",
      "require": {
        "types": "./dist/llms/deepinfra.d.cts",
        "default": "./dist/llms/deepinfra.cjs"
      },
      "import": {
        "types": "./dist/llms/deepinfra.d.ts",
        "default": "./dist/llms/deepinfra.js"
      }
    },
    "./llms/fireworks": {
      "input": "./src/llms/fireworks.ts",
      "require": {
        "types": "./dist/llms/fireworks.d.cts",
        "default": "./dist/llms/fireworks.cjs"
      },
      "import": {
        "types": "./dist/llms/fireworks.d.ts",
        "default": "./dist/llms/fireworks.js"
      }
    },
    "./llms/friendli": {
      "input": "./src/llms/friendli.ts",
      "require": {
        "types": "./dist/llms/friendli.d.cts",
        "default": "./dist/llms/friendli.cjs"
      },
      "import": {
        "types": "./dist/llms/friendli.d.ts",
        "default": "./dist/llms/friendli.js"
      }
    },
    "./llms/gradient_ai": {
      "input": "./src/llms/gradient_ai.ts",
      "require": {
        "types": "./dist/llms/gradient_ai.d.cts",
        "default": "./dist/llms/gradient_ai.cjs"
      },
      "import": {
        "types": "./dist/llms/gradient_ai.d.ts",
        "default": "./dist/llms/gradient_ai.js"
      }
    },
    "./llms/hf": {
      "input": "./src/llms/hf.ts",
      "require": {
        "types": "./dist/llms/hf.d.cts",
        "default": "./dist/llms/hf.cjs"
      },
      "import": {
        "types": "./dist/llms/hf.d.ts",
        "default": "./dist/llms/hf.js"
      }
    },
    "./llms/ibm": {
      "input": "./src/llms/ibm.ts",
      "require": {
        "types": "./dist/llms/ibm.d.cts",
        "default": "./dist/llms/ibm.cjs"
      },
      "import": {
        "types": "./dist/llms/ibm.d.ts",
        "default": "./dist/llms/ibm.js"
      }
    },
    "./llms/layerup_security": {
      "input": "./src/llms/layerup_security.ts",
      "require": {
        "types": "./dist/llms/layerup_security.d.cts",
        "default": "./dist/llms/layerup_security.cjs"
      },
      "import": {
        "types": "./dist/llms/layerup_security.d.ts",
        "default": "./dist/llms/layerup_security.js"
      }
    },
    "./llms/llama_cpp": {
      "input": "./src/llms/llama_cpp.ts",
      "require": {
        "types": "./dist/llms/llama_cpp.d.cts",
        "default": "./dist/llms/llama_cpp.cjs"
      },
      "import": {
        "types": "./dist/llms/llama_cpp.d.ts",
        "default": "./dist/llms/llama_cpp.js"
      }
    },
    "./llms/portkey": {
      "input": "./src/llms/portkey.ts",
      "require": {
        "types": "./dist/llms/portkey.d.cts",
        "default": "./dist/llms/portkey.cjs"
      },
      "import": {
        "types": "./dist/llms/portkey.d.ts",
        "default": "./dist/llms/portkey.js"
      }
    },
    "./llms/raycast": {
      "input": "./src/llms/raycast.ts",
      "require": {
        "types": "./dist/llms/raycast.d.cts",
        "default": "./dist/llms/raycast.cjs"
      },
      "import": {
        "types": "./dist/llms/raycast.d.ts",
        "default": "./dist/llms/raycast.js"
      }
    },
    "./llms/replicate": {
      "input": "./src/llms/replicate.ts",
      "require": {
        "types": "./dist/llms/replicate.d.cts",
        "default": "./dist/llms/replicate.cjs"
      },
      "import": {
        "types": "./dist/llms/replicate.d.ts",
        "default": "./dist/llms/replicate.js"
      }
    },
    "./llms/sagemaker_endpoint": {
      "input": "./src/llms/sagemaker_endpoint.ts",
      "require": {
        "types": "./dist/llms/sagemaker_endpoint.d.cts",
        "default": "./dist/llms/sagemaker_endpoint.cjs"
      },
      "import": {
        "types": "./dist/llms/sagemaker_endpoint.d.ts",
        "default": "./dist/llms/sagemaker_endpoint.js"
      }
    },
    "./llms/togetherai": {
      "input": "./src/llms/togetherai.ts",
      "require": {
        "types": "./dist/llms/togetherai.d.cts",
        "default": "./dist/llms/togetherai.cjs"
      },
      "import": {
        "types": "./dist/llms/togetherai.d.ts",
        "default": "./dist/llms/togetherai.js"
      }
    },
    "./llms/writer": {
      "input": "./src/llms/writer.ts",
      "require": {
        "types": "./dist/llms/writer.d.cts",
        "default": "./dist/llms/writer.cjs"
      },
      "import": {
        "types": "./dist/llms/writer.d.ts",
        "default": "./dist/llms/writer.js"
      }
    },
    "./load": {
      "input": "./src/load/index.ts",
      "require": {
        "types": "./dist/load/index.d.cts",
        "default": "./dist/load/index.cjs"
      },
      "import": {
        "types": "./dist/load/index.d.ts",
        "default": "./dist/load/index.js"
      }
    },
    "./load/serializable": {
      "input": "./src/load/serializable.ts",
      "require": {
        "types": "./dist/load/serializable.d.cts",
        "default": "./dist/load/serializable.cjs"
      },
      "import": {
        "types": "./dist/load/serializable.d.ts",
        "default": "./dist/load/serializable.js"
      }
    },
    "./memory/chat_memory": {
      "input": "./src/memory/chat_memory.ts",
      "require": {
        "types": "./dist/memory/chat_memory.d.cts",
        "default": "./dist/memory/chat_memory.cjs"
      },
      "import": {
        "types": "./dist/memory/chat_memory.d.ts",
        "default": "./dist/memory/chat_memory.js"
      }
    },
    "./memory/mem0": {
      "input": "./src/memory/mem0.ts",
      "require": {
        "types": "./dist/memory/mem0.d.cts",
        "default": "./dist/memory/mem0.cjs"
      },
      "import": {
        "types": "./dist/memory/mem0.d.ts",
        "default": "./dist/memory/mem0.js"
      }
    },
    "./memory/motorhead_memory": {
      "input": "./src/memory/motorhead_memory.ts",
      "require": {
        "types": "./dist/memory/motorhead_memory.d.cts",
        "default": "./dist/memory/motorhead_memory.cjs"
      },
      "import": {
        "types": "./dist/memory/motorhead_memory.d.ts",
        "default": "./dist/memory/motorhead_memory.js"
      }
    },
    "./memory/zep": {
      "input": "./src/memory/zep.ts",
      "require": {
        "types": "./dist/memory/zep.d.cts",
        "default": "./dist/memory/zep.cjs"
      },
      "import": {
        "types": "./dist/memory/zep.d.ts",
        "default": "./dist/memory/zep.js"
      }
    },
    "./memory/zep_cloud": {
      "input": "./src/memory/zep_cloud.ts",
      "require": {
        "types": "./dist/memory/zep_cloud.d.cts",
        "default": "./dist/memory/zep_cloud.cjs"
      },
      "import": {
        "types": "./dist/memory/zep_cloud.d.ts",
        "default": "./dist/memory/zep_cloud.js"
      }
    },
    "./retrievers/arxiv": {
      "input": "./src/retrievers/arxiv.ts",
      "require": {
        "types": "./dist/retrievers/arxiv.d.cts",
        "default": "./dist/retrievers/arxiv.cjs"
      },
      "import": {
        "types": "./dist/retrievers/arxiv.d.ts",
        "default": "./dist/retrievers/arxiv.js"
      }
    },
    "./retrievers/azion_edgesql": {
      "input": "./src/retrievers/azion_edgesql.ts",
      "require": {
        "types": "./dist/retrievers/azion_edgesql.d.cts",
        "default": "./dist/retrievers/azion_edgesql.cjs"
      },
      "import": {
        "types": "./dist/retrievers/azion_edgesql.d.ts",
        "default": "./dist/retrievers/azion_edgesql.js"
      }
    },
    "./retrievers/bm25": {
      "input": "./src/retrievers/bm25.ts",
      "require": {
        "types": "./dist/retrievers/bm25.d.cts",
        "default": "./dist/retrievers/bm25.cjs"
      },
      "import": {
        "types": "./dist/retrievers/bm25.d.ts",
        "default": "./dist/retrievers/bm25.js"
      }
    },
    "./retrievers/chaindesk": {
      "input": "./src/retrievers/chaindesk.ts",
      "require": {
        "types": "./dist/retrievers/chaindesk.d.cts",
        "default": "./dist/retrievers/chaindesk.cjs"
      },
      "import": {
        "types": "./dist/retrievers/chaindesk.d.ts",
        "default": "./dist/retrievers/chaindesk.js"
      }
    },
    "./retrievers/metal": {
      "input": "./src/retrievers/metal.ts",
      "require": {
        "types": "./dist/retrievers/metal.d.cts",
        "default": "./dist/retrievers/metal.cjs"
      },
      "import": {
        "types": "./dist/retrievers/metal.d.ts",
        "default": "./dist/retrievers/metal.js"
      }
    },
    "./retrievers/remote": {
      "input": "./src/retrievers/remote/index.ts",
      "require": {
        "types": "./dist/retrievers/remote/index.d.cts",
        "default": "./dist/retrievers/remote/index.cjs"
      },
      "import": {
        "types": "./dist/retrievers/remote/index.d.ts",
        "default": "./dist/retrievers/remote/index.js"
      }
    },
    "./retrievers/supabase": {
      "input": "./src/retrievers/supabase.ts",
      "require": {
        "types": "./dist/retrievers/supabase.d.cts",
        "default": "./dist/retrievers/supabase.cjs"
      },
      "import": {
        "types": "./dist/retrievers/supabase.d.ts",
        "default": "./dist/retrievers/supabase.js"
      }
    },
    "./retrievers/tavily_search_api": {
      "input": "./src/retrievers/tavily_search_api.ts",
      "require": {
        "types": "./dist/retrievers/tavily_search_api.d.cts",
        "default": "./dist/retrievers/tavily_search_api.cjs"
      },
      "import": {
        "types": "./dist/retrievers/tavily_search_api.d.ts",
        "default": "./dist/retrievers/tavily_search_api.js"
      }
    },
    "./retrievers/vectara_summary": {
      "input": "./src/retrievers/vectara_summary.ts",
      "require": {
        "types": "./dist/retrievers/vectara_summary.d.cts",
        "default": "./dist/retrievers/vectara_summary.cjs"
      },
      "import": {
        "types": "./dist/retrievers/vectara_summary.d.ts",
        "default": "./dist/retrievers/vectara_summary.js"
      }
    },
    "./retrievers/vespa": {
      "input": "./src/retrievers/vespa.ts",
      "require": {
        "types": "./dist/retrievers/vespa.d.cts",
        "default": "./dist/retrievers/vespa.cjs"
      },
      "import": {
        "types": "./dist/retrievers/vespa.d.ts",
        "default": "./dist/retrievers/vespa.js"
      }
    },
    "./retrievers/zep": {
      "input": "./src/retrievers/zep.ts",
      "require": {
        "types": "./dist/retrievers/zep.d.cts",
        "default": "./dist/retrievers/zep.cjs"
      },
      "import": {
        "types": "./dist/retrievers/zep.d.ts",
        "default": "./dist/retrievers/zep.js"
      }
    },
    "./retrievers/zep_cloud": {
      "input": "./src/retrievers/zep_cloud.ts",
      "require": {
        "types": "./dist/retrievers/zep_cloud.d.cts",
        "default": "./dist/retrievers/zep_cloud.cjs"
      },
      "import": {
        "types": "./dist/retrievers/zep_cloud.d.ts",
        "default": "./dist/retrievers/zep_cloud.js"
      }
    },
    "./storage/cassandra": {
      "input": "./src/storage/cassandra.ts",
      "require": {
        "types": "./dist/storage/cassandra.d.cts",
        "default": "./dist/storage/cassandra.cjs"
      },
      "import": {
        "types": "./dist/storage/cassandra.d.ts",
        "default": "./dist/storage/cassandra.js"
      }
    },
    "./storage/convex": {
      "input": "./src/storage/convex.ts",
      "require": {
        "types": "./dist/storage/convex.d.cts",
        "default": "./dist/storage/convex.cjs"
      },
      "import": {
        "types": "./dist/storage/convex.d.ts",
        "default": "./dist/storage/convex.js"
      }
    },
    "./storage/ioredis": {
      "input": "./src/storage/ioredis.ts",
      "require": {
        "types": "./dist/storage/ioredis.d.cts",
        "default": "./dist/storage/ioredis.cjs"
      },
      "import": {
        "types": "./dist/storage/ioredis.d.ts",
        "default": "./dist/storage/ioredis.js"
      }
    },
    "./storage/upstash_redis": {
      "input": "./src/storage/upstash_redis.ts",
      "require": {
        "types": "./dist/storage/upstash_redis.d.cts",
        "default": "./dist/storage/upstash_redis.cjs"
      },
      "import": {
        "types": "./dist/storage/upstash_redis.d.ts",
        "default": "./dist/storage/upstash_redis.js"
      }
    },
    "./storage/vercel_kv": {
      "input": "./src/storage/vercel_kv.ts",
      "require": {
        "types": "./dist/storage/vercel_kv.d.cts",
        "default": "./dist/storage/vercel_kv.cjs"
      },
      "import": {
        "types": "./dist/storage/vercel_kv.d.ts",
        "default": "./dist/storage/vercel_kv.js"
      }
    },
    "./stores/doc/base": {
      "input": "./src/stores/doc/base.ts",
      "require": {
        "types": "./dist/stores/doc/base.d.cts",
        "default": "./dist/stores/doc/base.cjs"
      },
      "import": {
        "types": "./dist/stores/doc/base.d.ts",
        "default": "./dist/stores/doc/base.js"
      }
    },
    "./stores/doc/gcs": {
      "input": "./src/stores/doc/gcs.ts",
      "require": {
        "types": "./dist/stores/doc/gcs.d.cts",
        "default": "./dist/stores/doc/gcs.cjs"
      },
      "import": {
        "types": "./dist/stores/doc/gcs.d.ts",
        "default": "./dist/stores/doc/gcs.js"
      }
    },
    "./stores/doc/in_memory": {
      "input": "./src/stores/doc/in_memory.ts",
      "require": {
        "types": "./dist/stores/doc/in_memory.d.cts",
        "default": "./dist/stores/doc/in_memory.cjs"
      },
      "import": {
        "types": "./dist/stores/doc/in_memory.d.ts",
        "default": "./dist/stores/doc/in_memory.js"
      }
    },
    "./stores/message/astradb": {
      "input": "./src/stores/message/astradb.ts",
      "require": {
        "types": "./dist/stores/message/astradb.d.cts",
        "default": "./dist/stores/message/astradb.cjs"
      },
      "import": {
        "types": "./dist/stores/message/astradb.d.ts",
        "default": "./dist/stores/message/astradb.js"
      }
    },
    "./stores/message/aurora_dsql": {
      "input": "./src/stores/message/aurora_dsql.ts",
      "require": {
        "types": "./dist/stores/message/aurora_dsql.d.cts",
        "default": "./dist/stores/message/aurora_dsql.cjs"
      },
      "import": {
        "types": "./dist/stores/message/aurora_dsql.d.ts",
        "default": "./dist/stores/message/aurora_dsql.js"
      }
    },
    "./stores/message/cassandra": {
      "input": "./src/stores/message/cassandra.ts",
      "require": {
        "types": "./dist/stores/message/cassandra.d.cts",
        "default": "./dist/stores/message/cassandra.cjs"
      },
      "import": {
        "types": "./dist/stores/message/cassandra.d.ts",
        "default": "./dist/stores/message/cassandra.js"
      }
    },
    "./stores/message/convex": {
      "input": "./src/stores/message/convex.ts",
      "require": {
        "types": "./dist/stores/message/convex.d.cts",
        "default": "./dist/stores/message/convex.cjs"
      },
      "import": {
        "types": "./dist/stores/message/convex.d.ts",
        "default": "./dist/stores/message/convex.js"
      }
    },
    "./stores/message/dynamodb": {
      "input": "./src/stores/message/dynamodb.ts",
      "require": {
        "types": "./dist/stores/message/dynamodb.d.cts",
        "default": "./dist/stores/message/dynamodb.cjs"
      },
      "import": {
        "types": "./dist/stores/message/dynamodb.d.ts",
        "default": "./dist/stores/message/dynamodb.js"
      }
    },
    "./stores/message/file_system": {
      "input": "./src/stores/message/file_system.ts",
      "require": {
        "types": "./dist/stores/message/file_system.d.cts",
        "default": "./dist/stores/message/file_system.cjs"
      },
      "import": {
        "types": "./dist/stores/message/file_system.d.ts",
        "default": "./dist/stores/message/file_system.js"
      }
    },
    "./stores/message/firestore": {
      "input": "./src/stores/message/firestore.ts",
      "require": {
        "types": "./dist/stores/message/firestore.d.cts",
        "default": "./dist/stores/message/firestore.cjs"
      },
      "import": {
        "types": "./dist/stores/message/firestore.d.ts",
        "default": "./dist/stores/message/firestore.js"
      }
    },
    "./stores/message/in_memory": {
      "input": "./src/stores/message/in_memory.ts",
      "require": {
        "types": "./dist/stores/message/in_memory.d.cts",
        "default": "./dist/stores/message/in_memory.cjs"
      },
      "import": {
        "types": "./dist/stores/message/in_memory.d.ts",
        "default": "./dist/stores/message/in_memory.js"
      }
    },
    "./stores/message/ioredis": {
      "input": "./src/stores/message/ioredis.ts",
      "require": {
        "types": "./dist/stores/message/ioredis.d.cts",
        "default": "./dist/stores/message/ioredis.cjs"
      },
      "import": {
        "types": "./dist/stores/message/ioredis.d.ts",
        "default": "./dist/stores/message/ioredis.js"
      }
    },
    "./stores/message/ipfs_datastore": {
      "input": "./src/stores/message/ipfs_datastore.ts",
      "require": {
        "types": "./dist/stores/message/ipfs_datastore.d.cts",
        "default": "./dist/stores/message/ipfs_datastore.cjs"
      },
      "import": {
        "types": "./dist/stores/message/ipfs_datastore.d.ts",
        "default": "./dist/stores/message/ipfs_datastore.js"
      }
    },
    "./stores/message/momento": {
      "input": "./src/stores/message/momento.ts",
      "require": {
        "types": "./dist/stores/message/momento.d.cts",
        "default": "./dist/stores/message/momento.cjs"
      },
      "import": {
        "types": "./dist/stores/message/momento.d.ts",
        "default": "./dist/stores/message/momento.js"
      }
    },
    "./stores/message/neo4j": {
      "input": "./src/stores/message/neo4j.ts",
      "require": {
        "types": "./dist/stores/message/neo4j.d.cts",
        "default": "./dist/stores/message/neo4j.cjs"
      },
      "import": {
        "types": "./dist/stores/message/neo4j.d.ts",
        "default": "./dist/stores/message/neo4j.js"
      }
    },
    "./stores/message/planetscale": {
      "input": "./src/stores/message/planetscale.ts",
      "require": {
        "types": "./dist/stores/message/planetscale.d.cts",
        "default": "./dist/stores/message/planetscale.cjs"
      },
      "import": {
        "types": "./dist/stores/message/planetscale.d.ts",
        "default": "./dist/stores/message/planetscale.js"
      }
    },
    "./stores/message/postgres": {
      "input": "./src/stores/message/postgres.ts",
      "require": {
        "types": "./dist/stores/message/postgres.d.cts",
        "default": "./dist/stores/message/postgres.cjs"
      },
      "import": {
        "types": "./dist/stores/message/postgres.d.ts",
        "default": "./dist/stores/message/postgres.js"
      }
    },
    "./stores/message/upstash_redis": {
      "input": "./src/stores/message/upstash_redis.ts",
      "require": {
        "types": "./dist/stores/message/upstash_redis.d.cts",
        "default": "./dist/stores/message/upstash_redis.cjs"
      },
      "import": {
        "types": "./dist/stores/message/upstash_redis.d.ts",
        "default": "./dist/stores/message/upstash_redis.js"
      }
    },
    "./stores/message/xata": {
      "input": "./src/stores/message/xata.ts",
      "require": {
        "types": "./dist/stores/message/xata.d.cts",
        "default": "./dist/stores/message/xata.cjs"
      },
      "import": {
        "types": "./dist/stores/message/xata.d.ts",
        "default": "./dist/stores/message/xata.js"
      }
    },
    "./stores/message/zep_cloud": {
      "input": "./src/stores/message/zep_cloud.ts",
      "require": {
        "types": "./dist/stores/message/zep_cloud.d.cts",
        "default": "./dist/stores/message/zep_cloud.cjs"
      },
      "import": {
        "types": "./dist/stores/message/zep_cloud.d.ts",
        "default": "./dist/stores/message/zep_cloud.js"
      }
    },
    "./structured_query/chroma": {
      "input": "./src/structured_query/chroma.ts",
      "require": {
        "types": "./dist/structured_query/chroma.d.cts",
        "default": "./dist/structured_query/chroma.cjs"
      },
      "import": {
        "types": "./dist/structured_query/chroma.d.ts",
        "default": "./dist/structured_query/chroma.js"
      }
    },
    "./structured_query/supabase": {
      "input": "./src/structured_query/supabase.ts",
      "require": {
        "types": "./dist/structured_query/supabase.d.cts",
        "default": "./dist/structured_query/supabase.cjs"
      },
      "import": {
        "types": "./dist/structured_query/supabase.d.ts",
        "default": "./dist/structured_query/supabase.js"
      }
    },
    "./structured_query/vectara": {
      "input": "./src/structured_query/vectara.ts",
      "require": {
        "types": "./dist/structured_query/vectara.d.cts",
        "default": "./dist/structured_query/vectara.cjs"
      },
      "import": {
        "types": "./dist/structured_query/vectara.d.ts",
        "default": "./dist/structured_query/vectara.js"
      }
    },
    "./tools/aiplugin": {
      "input": "./src/tools/aiplugin.ts",
      "require": {
        "types": "./dist/tools/aiplugin.d.cts",
        "default": "./dist/tools/aiplugin.cjs"
      },
      "import": {
        "types": "./dist/tools/aiplugin.d.ts",
        "default": "./dist/tools/aiplugin.js"
      }
    },
    "./tools/aws_lambda": {
      "input": "./src/tools/aws_lambda.ts",
      "require": {
        "types": "./dist/tools/aws_lambda.d.cts",
        "default": "./dist/tools/aws_lambda.cjs"
      },
      "import": {
        "types": "./dist/tools/aws_lambda.d.ts",
        "default": "./dist/tools/aws_lambda.js"
      }
    },
    "./tools/aws_sfn": {
      "input": "./src/tools/aws_sfn.ts",
      "require": {
        "types": "./dist/tools/aws_sfn.d.cts",
        "default": "./dist/tools/aws_sfn.cjs"
      },
      "import": {
        "types": "./dist/tools/aws_sfn.d.ts",
        "default": "./dist/tools/aws_sfn.js"
      }
    },
    "./tools/bingserpapi": {
      "input": "./src/tools/bingserpapi.ts",
      "require": {
        "types": "./dist/tools/bingserpapi.d.cts",
        "default": "./dist/tools/bingserpapi.cjs"
      },
      "import": {
        "types": "./dist/tools/bingserpapi.d.ts",
        "default": "./dist/tools/bingserpapi.js"
      }
    },
    "./tools/brave_search": {
      "input": "./src/tools/brave_search.ts",
      "require": {
        "types": "./dist/tools/brave_search.d.cts",
        "default": "./dist/tools/brave_search.cjs"
      },
      "import": {
        "types": "./dist/tools/brave_search.d.ts",
        "default": "./dist/tools/brave_search.js"
      }
    },
    "./tools/calculator": {
      "input": "./src/tools/calculator.ts",
      "require": {
        "types": "./dist/tools/calculator.d.cts",
        "default": "./dist/tools/calculator.cjs"
      },
      "import": {
        "types": "./dist/tools/calculator.d.ts",
        "default": "./dist/tools/calculator.js"
      }
    },
    "./tools/connery": {
      "input": "./src/tools/connery.ts",
      "require": {
        "types": "./dist/tools/connery.d.cts",
        "default": "./dist/tools/connery.cjs"
      },
      "import": {
        "types": "./dist/tools/connery.d.ts",
        "default": "./dist/tools/connery.js"
      }
    },
    "./tools/dadjokeapi": {
      "input": "./src/tools/dadjokeapi.ts",
      "require": {
        "types": "./dist/tools/dadjokeapi.d.cts",
        "default": "./dist/tools/dadjokeapi.cjs"
      },
      "import": {
        "types": "./dist/tools/dadjokeapi.d.ts",
        "default": "./dist/tools/dadjokeapi.js"
      }
    },
    "./tools/dataforseo_api_search": {
      "input": "./src/tools/dataforseo_api_search.ts",
      "require": {
        "types": "./dist/tools/dataforseo_api_search.d.cts",
        "default": "./dist/tools/dataforseo_api_search.cjs"
      },
      "import": {
        "types": "./dist/tools/dataforseo_api_search.d.ts",
        "default": "./dist/tools/dataforseo_api_search.js"
      }
    },
    "./tools/discord": {
      "input": "./src/tools/discord.ts",
      "require": {
        "types": "./dist/tools/discord.d.cts",
        "default": "./dist/tools/discord.cjs"
      },
      "import": {
        "types": "./dist/tools/discord.d.ts",
        "default": "./dist/tools/discord.js"
      }
    },
    "./tools/duckduckgo_search": {
      "input": "./src/tools/duckduckgo_search.ts",
      "require": {
        "types": "./dist/tools/duckduckgo_search.d.cts",
        "default": "./dist/tools/duckduckgo_search.cjs"
      },
      "import": {
        "types": "./dist/tools/duckduckgo_search.d.ts",
        "default": "./dist/tools/duckduckgo_search.js"
      }
    },
    "./tools/dynamic": {
      "input": "./src/tools/dynamic.ts",
      "require": {
        "types": "./dist/tools/dynamic.d.cts",
        "default": "./dist/tools/dynamic.cjs"
      },
      "import": {
        "types": "./dist/tools/dynamic.d.ts",
        "default": "./dist/tools/dynamic.js"
      }
    },
    "./tools/gmail": {
      "input": "./src/tools/gmail/index.ts",
      "require": {
        "types": "./dist/tools/gmail/index.d.cts",
        "default": "./dist/tools/gmail/index.cjs"
      },
      "import": {
        "types": "./dist/tools/gmail/index.d.ts",
        "default": "./dist/tools/gmail/index.js"
      }
    },
    "./tools/google_calendar": {
      "input": "./src/tools/google_calendar/index.ts",
      "require": {
        "types": "./dist/tools/google_calendar/index.d.cts",
        "default": "./dist/tools/google_calendar/index.cjs"
      },
      "import": {
        "types": "./dist/tools/google_calendar/index.d.ts",
        "default": "./dist/tools/google_calendar/index.js"
      }
    },
    "./tools/google_custom_search": {
      "input": "./src/tools/google_custom_search.ts",
      "require": {
        "types": "./dist/tools/google_custom_search.d.cts",
        "default": "./dist/tools/google_custom_search.cjs"
      },
      "import": {
        "types": "./dist/tools/google_custom_search.d.ts",
        "default": "./dist/tools/google_custom_search.js"
      }
    },
    "./tools/google_places": {
      "input": "./src/tools/google_places.ts",
      "require": {
        "types": "./dist/tools/google_places.d.cts",
        "default": "./dist/tools/google_places.cjs"
      },
      "import": {
        "types": "./dist/tools/google_places.d.ts",
        "default": "./dist/tools/google_places.js"
      }
    },
    "./tools/google_routes": {
      "input": "./src/tools/google_routes.ts",
      "require": {
        "types": "./dist/tools/google_routes.d.cts",
        "default": "./dist/tools/google_routes.cjs"
      },
      "import": {
        "types": "./dist/tools/google_routes.d.ts",
        "default": "./dist/tools/google_routes.js"
      }
    },
    "./tools/google_scholar": {
      "input": "./src/tools/google_scholar.ts",
      "require": {
        "types": "./dist/tools/google_scholar.d.cts",
        "default": "./dist/tools/google_scholar.cjs"
      },
      "import": {
        "types": "./dist/tools/google_scholar.d.ts",
        "default": "./dist/tools/google_scholar.js"
      }
    },
    "./tools/google_trends": {
      "input": "./src/tools/google_trends.ts",
      "require": {
        "types": "./dist/tools/google_trends.d.cts",
        "default": "./dist/tools/google_trends.cjs"
      },
      "import": {
        "types": "./dist/tools/google_trends.d.ts",
        "default": "./dist/tools/google_trends.js"
      }
    },
    "./tools/ifttt": {
      "input": "./src/tools/ifttt.ts",
      "require": {
        "types": "./dist/tools/ifttt.d.cts",
        "default": "./dist/tools/ifttt.cjs"
      },
      "import": {
        "types": "./dist/tools/ifttt.d.ts",
        "default": "./dist/tools/ifttt.js"
      }
    },
    "./tools/searchapi": {
      "input": "./src/tools/searchapi.ts",
      "require": {
        "types": "./dist/tools/searchapi.d.cts",
        "default": "./dist/tools/searchapi.cjs"
      },
      "import": {
        "types": "./dist/tools/searchapi.d.ts",
        "default": "./dist/tools/searchapi.js"
      }
    },
    "./tools/searxng_search": {
      "input": "./src/tools/searxng_search.ts",
      "require": {
        "types": "./dist/tools/searxng_search.d.cts",
        "default": "./dist/tools/searxng_search.cjs"
      },
      "import": {
        "types": "./dist/tools/searxng_search.d.ts",
        "default": "./dist/tools/searxng_search.js"
      }
    },
    "./tools/serpapi": {
      "input": "./src/tools/serpapi.ts",
      "require": {
        "types": "./dist/tools/serpapi.d.cts",
        "default": "./dist/tools/serpapi.cjs"
      },
      "import": {
        "types": "./dist/tools/serpapi.d.ts",
        "default": "./dist/tools/serpapi.js"
      }
    },
    "./tools/serper": {
      "input": "./src/tools/serper.ts",
      "require": {
        "types": "./dist/tools/serper.d.cts",
        "default": "./dist/tools/serper.cjs"
      },
      "import": {
        "types": "./dist/tools/serper.d.ts",
        "default": "./dist/tools/serper.js"
      }
    },
    "./tools/stackexchange": {
      "input": "./src/tools/stackexchange.ts",
      "require": {
        "types": "./dist/tools/stackexchange.d.cts",
        "default": "./dist/tools/stackexchange.cjs"
      },
      "import": {
        "types": "./dist/tools/stackexchange.d.ts",
        "default": "./dist/tools/stackexchange.js"
      }
    },
    "./tools/wikipedia_query_run": {
      "input": "./src/tools/wikipedia_query_run.ts",
      "require": {
        "types": "./dist/tools/wikipedia_query_run.d.cts",
        "default": "./dist/tools/wikipedia_query_run.cjs"
      },
      "import": {
        "types": "./dist/tools/wikipedia_query_run.d.ts",
        "default": "./dist/tools/wikipedia_query_run.js"
      }
    },
    "./tools/wolframalpha": {
      "input": "./src/tools/wolframalpha.ts",
      "require": {
        "types": "./dist/tools/wolframalpha.d.cts",
        "default": "./dist/tools/wolframalpha.cjs"
      },
      "import": {
        "types": "./dist/tools/wolframalpha.d.ts",
        "default": "./dist/tools/wolframalpha.js"
      }
    },
    "./utils/cassandra": {
      "input": "./src/utils/cassandra.ts",
      "require": {
        "types": "./dist/utils/cassandra.d.cts",
        "default": "./dist/utils/cassandra.cjs"
      },
      "import": {
        "types": "./dist/utils/cassandra.d.ts",
        "default": "./dist/utils/cassandra.js"
      }
    },
    "./utils/convex": {
      "input": "./src/utils/convex.ts",
      "require": {
        "types": "./dist/utils/convex.d.cts",
        "default": "./dist/utils/convex.cjs"
      },
      "import": {
        "types": "./dist/utils/convex.d.ts",
        "default": "./dist/utils/convex.js"
      }
    },
    "./utils/event_source_parse": {
      "input": "./src/utils/event_source_parse.ts",
      "require": {
        "types": "./dist/utils/event_source_parse.d.cts",
        "default": "./dist/utils/event_source_parse.cjs"
      },
      "import": {
        "types": "./dist/utils/event_source_parse.d.ts",
        "default": "./dist/utils/event_source_parse.js"
      }
    },
    "./vectorstores/analyticdb": {
      "input": "./src/vectorstores/analyticdb.ts",
      "require": {
        "types": "./dist/vectorstores/analyticdb.d.cts",
        "default": "./dist/vectorstores/analyticdb.cjs"
      },
      "import": {
        "types": "./dist/vectorstores/analyticdb.d.ts",
        "default": "./dist/vectorstores/analyticdb.js"
      }
    },
    "./vectorstores/astradb": {
      "input": "./src/vectorstores/astradb.ts",
      "require": {
        "types": "./dist/vectorstores/astradb.d.cts",
        "default": "./dist/vectorstores/astradb.cjs"
      },
      "import": {
        "types": "./dist/vectorstores/astradb.d.ts",
        "default": "./dist/vectorstores/astradb.js"
      }
    },
    "./vectorstores/azion_edgesql": {
      "input": "./src/vectorstores/azion_edgesql.ts",
      "require": {
        "types": "./dist/vectorstores/azion_edgesql.d.cts",
        "default": "./dist/vectorstores/azion_edgesql.cjs"
      },
      "import": {
        "types": "./dist/vectorstores/azion_edgesql.d.ts",
        "default": "./dist/vectorstores/azion_edgesql.js"
      }
    },
    "./vectorstores/azure_aisearch": {
      "input": "./src/vectorstores/azure_aisearch.ts",
      "require": {
        "types": "./dist/vectorstores/azure_aisearch.d.cts",
        "default": "./dist/vectorstores/azure_aisearch.cjs"
      },
      "import": {
        "types": "./dist/vectorstores/azure_aisearch.d.ts",
        "default": "./dist/vectorstores/azure_aisearch.js"
      }
    },
    "./vectorstores/cassandra": {
      "input": "./src/vectorstores/cassandra.ts",
      "require": {
        "types": "./dist/vectorstores/cassandra.d.cts",
        "default": "./dist/vectorstores/cassandra.cjs"
      },
      "import": {
        "types": "./dist/vectorstores/cassandra.d.ts",
        "default": "./dist/vectorstores/cassandra.js"
      }
    },
    "./vectorstores/chroma": {
      "input": "./src/vectorstores/chroma.ts",
      "require": {
        "types": "./dist/vectorstores/chroma.d.cts",
        "default": "./dist/vectorstores/chroma.cjs"
      },
      "import": {
        "types": "./dist/vectorstores/chroma.d.ts",
        "default": "./dist/vectorstores/chroma.js"
      }
    },
    "./vectorstores/clickhouse": {
      "input": "./src/vectorstores/clickhouse.ts",
      "require": {
        "types": "./dist/vectorstores/clickhouse.d.cts",
        "default": "./dist/vectorstores/clickhouse.cjs"
      },
      "import": {
        "types": "./dist/vectorstores/clickhouse.d.ts",
        "default": "./dist/vectorstores/clickhouse.js"
      }
    },
    "./vectorstores/closevector/node": {
      "input": "./src/vectorstores/closevector/node.ts",
      "require": {
        "types": "./dist/vectorstores/closevector/node.d.cts",
        "default": "./dist/vectorstores/closevector/node.cjs"
      },
      "import": {
        "types": "./dist/vectorstores/closevector/node.d.ts",
        "default": "./dist/vectorstores/closevector/node.js"
      }
    },
    "./vectorstores/closevector/web": {
      "input": "./src/vectorstores/closevector/web.ts",
      "require": {
        "types": "./dist/vectorstores/closevector/web.d.cts",
        "default": "./dist/vectorstores/closevector/web.cjs"
      },
      "import": {
        "types": "./dist/vectorstores/closevector/web.d.ts",
        "default": "./dist/vectorstores/closevector/web.js"
      }
    },
    "./vectorstores/convex": {
      "input": "./src/vectorstores/convex.ts",
      "require": {
        "types": "./dist/vectorstores/convex.d.cts",
        "default": "./dist/vectorstores/convex.cjs"
      },
      "import": {
        "types": "./dist/vectorstores/convex.d.ts",
        "default": "./dist/vectorstores/convex.js"
      }
    },
    "./vectorstores/couchbase_search": {
      "input": "./src/vectorstores/couchbase_search.ts",
      "require": {
        "types": "./dist/vectorstores/couchbase_search.d.cts",
        "default": "./dist/vectorstores/couchbase_search.cjs"
      },
      "import": {
        "types": "./dist/vectorstores/couchbase_search.d.ts",
        "default": "./dist/vectorstores/couchbase_search.js"
      }
    },
    "./vectorstores/elasticsearch": {
      "input": "./src/vectorstores/elasticsearch.ts",
      "require": {
        "types": "./dist/vectorstores/elasticsearch.d.cts",
        "default": "./dist/vectorstores/elasticsearch.cjs"
      },
      "import": {
        "types": "./dist/vectorstores/elasticsearch.d.ts",
        "default": "./dist/vectorstores/elasticsearch.js"
      }
    },
    "./vectorstores/faiss": {
      "input": "./src/vectorstores/faiss.ts",
      "require": {
        "types": "./dist/vectorstores/faiss.d.cts",
        "default": "./dist/vectorstores/faiss.cjs"
      },
      "import": {
        "types": "./dist/vectorstores/faiss.d.ts",
        "default": "./dist/vectorstores/faiss.js"
      }
    },
    "./vectorstores/googlevertexai": {
      "input": "./src/vectorstores/googlevertexai.ts",
      "require": {
        "types": "./dist/vectorstores/googlevertexai.d.cts",
        "default": "./dist/vectorstores/googlevertexai.cjs"
      },
      "import": {
        "types": "./dist/vectorstores/googlevertexai.d.ts",
        "default": "./dist/vectorstores/googlevertexai.js"
      }
    },
    "./vectorstores/hanavector": {
      "input": "./src/vectorstores/hanavector.ts",
      "require": {
        "types": "./dist/vectorstores/hanavector.d.cts",
        "default": "./dist/vectorstores/hanavector.cjs"
      },
      "import": {
        "types": "./dist/vectorstores/hanavector.d.ts",
        "default": "./dist/vectorstores/hanavector.js"
      }
    },
    "./vectorstores/hnswlib": {
      "input": "./src/vectorstores/hnswlib.ts",
      "require": {
        "types": "./dist/vectorstores/hnswlib.d.cts",
        "default": "./dist/vectorstores/hnswlib.cjs"
      },
      "import": {
        "types": "./dist/vectorstores/hnswlib.d.ts",
        "default": "./dist/vectorstores/hnswlib.js"
      }
    },
    "./vectorstores/lancedb": {
      "input": "./src/vectorstores/lancedb.ts",
      "require": {
        "types": "./dist/vectorstores/lancedb.d.cts",
        "default": "./dist/vectorstores/lancedb.cjs"
      },
      "import": {
        "types": "./dist/vectorstores/lancedb.d.ts",
        "default": "./dist/vectorstores/lancedb.js"
      }
    },
    "./vectorstores/libsql": {
      "input": "./src/vectorstores/libsql.ts",
      "require": {
        "types": "./dist/vectorstores/libsql.d.cts",
        "default": "./dist/vectorstores/libsql.cjs"
      },
      "import": {
        "types": "./dist/vectorstores/libsql.d.ts",
        "default": "./dist/vectorstores/libsql.js"
      }
    },
    "./vectorstores/mariadb": {
      "input": "./src/vectorstores/mariadb.ts",
      "require": {
        "types": "./dist/vectorstores/mariadb.d.cts",
        "default": "./dist/vectorstores/mariadb.cjs"
      },
      "import": {
        "types": "./dist/vectorstores/mariadb.d.ts",
        "default": "./dist/vectorstores/mariadb.js"
      }
    },
    "./vectorstores/milvus": {
      "input": "./src/vectorstores/milvus.ts",
      "require": {
        "types": "./dist/vectorstores/milvus.d.cts",
        "default": "./dist/vectorstores/milvus.cjs"
      },
      "import": {
        "types": "./dist/vectorstores/milvus.d.ts",
        "default": "./dist/vectorstores/milvus.js"
      }
    },
    "./vectorstores/momento_vector_index": {
      "input": "./src/vectorstores/momento_vector_index.ts",
      "require": {
        "types": "./dist/vectorstores/momento_vector_index.d.cts",
        "default": "./dist/vectorstores/momento_vector_index.cjs"
      },
      "import": {
        "types": "./dist/vectorstores/momento_vector_index.d.ts",
        "default": "./dist/vectorstores/momento_vector_index.js"
      }
    },
    "./vectorstores/myscale": {
      "input": "./src/vectorstores/myscale.ts",
      "require": {
        "types": "./dist/vectorstores/myscale.d.cts",
        "default": "./dist/vectorstores/myscale.cjs"
      },
      "import": {
        "types": "./dist/vectorstores/myscale.d.ts",
        "default": "./dist/vectorstores/myscale.js"
      }
    },
<<<<<<< HEAD
    "./document_loaders/web/polaris_ai_datainsight": {
      "types": {
        "import": "./document_loaders/web/polaris_ai_datainsight.d.ts",
        "require": "./document_loaders/web/polaris_ai_datainsight.d.cts",
        "default": "./document_loaders/web/polaris_ai_datainsight.d.ts"
      },
      "import": "./document_loaders/web/polaris_ai_datainsight.js",
      "require": "./document_loaders/web/polaris_ai_datainsight.cjs"
    },
    "./document_loaders/fs/chatgpt": {
      "input": "./src/document_loaders/fs/chatgpt.ts",
      "import": {
        "types": "./dist/document_loaders/fs/chatgpt.d.ts",
        "default": "./dist/document_loaders/fs/chatgpt.js"
      },
=======
    "./vectorstores/neo4j_vector": {
      "input": "./src/vectorstores/neo4j_vector.ts",
>>>>>>> 0fe9bebe
      "require": {
        "types": "./dist/vectorstores/neo4j_vector.d.cts",
        "default": "./dist/vectorstores/neo4j_vector.cjs"
      },
      "import": {
        "types": "./dist/vectorstores/neo4j_vector.d.ts",
        "default": "./dist/vectorstores/neo4j_vector.js"
      }
    },
    "./vectorstores/neon": {
      "input": "./src/vectorstores/neon.ts",
      "require": {
        "types": "./dist/vectorstores/neon.d.cts",
        "default": "./dist/vectorstores/neon.cjs"
      },
      "import": {
        "types": "./dist/vectorstores/neon.d.ts",
        "default": "./dist/vectorstores/neon.js"
      }
    },
    "./vectorstores/opensearch": {
      "input": "./src/vectorstores/opensearch.ts",
      "require": {
        "types": "./dist/vectorstores/opensearch.d.cts",
        "default": "./dist/vectorstores/opensearch.cjs"
      },
      "import": {
        "types": "./dist/vectorstores/opensearch.d.ts",
        "default": "./dist/vectorstores/opensearch.js"
      }
    },
    "./vectorstores/pgvector": {
      "input": "./src/vectorstores/pgvector.ts",
      "require": {
        "types": "./dist/vectorstores/pgvector.d.cts",
        "default": "./dist/vectorstores/pgvector.cjs"
      },
      "import": {
        "types": "./dist/vectorstores/pgvector.d.ts",
        "default": "./dist/vectorstores/pgvector.js"
      }
    },
    "./vectorstores/prisma": {
      "input": "./src/vectorstores/prisma.ts",
      "require": {
        "types": "./dist/vectorstores/prisma.d.cts",
        "default": "./dist/vectorstores/prisma.cjs"
      },
      "import": {
        "types": "./dist/vectorstores/prisma.d.ts",
        "default": "./dist/vectorstores/prisma.js"
      }
    },
    "./vectorstores/rockset": {
      "input": "./src/vectorstores/rockset.ts",
      "require": {
        "types": "./dist/vectorstores/rockset.d.cts",
        "default": "./dist/vectorstores/rockset.cjs"
      },
      "import": {
        "types": "./dist/vectorstores/rockset.d.ts",
        "default": "./dist/vectorstores/rockset.js"
      }
    },
    "./vectorstores/singlestore": {
      "input": "./src/vectorstores/singlestore.ts",
      "require": {
        "types": "./dist/vectorstores/singlestore.d.cts",
        "default": "./dist/vectorstores/singlestore.cjs"
      },
      "import": {
        "types": "./dist/vectorstores/singlestore.d.ts",
        "default": "./dist/vectorstores/singlestore.js"
      }
    },
    "./vectorstores/supabase": {
      "input": "./src/vectorstores/supabase.ts",
      "require": {
        "types": "./dist/vectorstores/supabase.d.cts",
        "default": "./dist/vectorstores/supabase.cjs"
      },
      "import": {
        "types": "./dist/vectorstores/supabase.d.ts",
        "default": "./dist/vectorstores/supabase.js"
      }
    },
    "./vectorstores/tigris": {
      "input": "./src/vectorstores/tigris.ts",
      "require": {
        "types": "./dist/vectorstores/tigris.d.cts",
        "default": "./dist/vectorstores/tigris.cjs"
      },
      "import": {
        "types": "./dist/vectorstores/tigris.d.ts",
        "default": "./dist/vectorstores/tigris.js"
      }
    },
    "./vectorstores/turbopuffer": {
      "input": "./src/vectorstores/turbopuffer.ts",
      "require": {
        "types": "./dist/vectorstores/turbopuffer.d.cts",
        "default": "./dist/vectorstores/turbopuffer.cjs"
      },
      "import": {
        "types": "./dist/vectorstores/turbopuffer.d.ts",
        "default": "./dist/vectorstores/turbopuffer.js"
      }
    },
    "./vectorstores/typeorm": {
      "input": "./src/vectorstores/typeorm.ts",
      "require": {
        "types": "./dist/vectorstores/typeorm.d.cts",
        "default": "./dist/vectorstores/typeorm.cjs"
      },
      "import": {
        "types": "./dist/vectorstores/typeorm.d.ts",
        "default": "./dist/vectorstores/typeorm.js"
      }
    },
    "./vectorstores/typesense": {
      "input": "./src/vectorstores/typesense.ts",
      "require": {
        "types": "./dist/vectorstores/typesense.d.cts",
        "default": "./dist/vectorstores/typesense.cjs"
      },
      "import": {
        "types": "./dist/vectorstores/typesense.d.ts",
        "default": "./dist/vectorstores/typesense.js"
      }
    },
    "./vectorstores/upstash": {
      "input": "./src/vectorstores/upstash.ts",
      "require": {
        "types": "./dist/vectorstores/upstash.d.cts",
        "default": "./dist/vectorstores/upstash.cjs"
      },
      "import": {
        "types": "./dist/vectorstores/upstash.d.ts",
        "default": "./dist/vectorstores/upstash.js"
      }
    },
    "./vectorstores/usearch": {
      "input": "./src/vectorstores/usearch.ts",
      "require": {
        "types": "./dist/vectorstores/usearch.d.cts",
        "default": "./dist/vectorstores/usearch.cjs"
      },
      "import": {
        "types": "./dist/vectorstores/usearch.d.ts",
        "default": "./dist/vectorstores/usearch.js"
      }
    },
    "./vectorstores/vectara": {
      "input": "./src/vectorstores/vectara.ts",
      "require": {
        "types": "./dist/vectorstores/vectara.d.cts",
        "default": "./dist/vectorstores/vectara.cjs"
      },
      "import": {
        "types": "./dist/vectorstores/vectara.d.ts",
        "default": "./dist/vectorstores/vectara.js"
      }
    },
    "./vectorstores/vercel_postgres": {
      "input": "./src/vectorstores/vercel_postgres.ts",
      "require": {
        "types": "./dist/vectorstores/vercel_postgres.d.cts",
        "default": "./dist/vectorstores/vercel_postgres.cjs"
      },
      "import": {
        "types": "./dist/vectorstores/vercel_postgres.d.ts",
        "default": "./dist/vectorstores/vercel_postgres.js"
      }
    },
    "./vectorstores/voy": {
      "input": "./src/vectorstores/voy.ts",
      "require": {
        "types": "./dist/vectorstores/voy.d.cts",
        "default": "./dist/vectorstores/voy.cjs"
      },
      "import": {
        "types": "./dist/vectorstores/voy.d.ts",
        "default": "./dist/vectorstores/voy.js"
      }
    },
    "./vectorstores/xata": {
      "input": "./src/vectorstores/xata.ts",
      "require": {
        "types": "./dist/vectorstores/xata.d.cts",
        "default": "./dist/vectorstores/xata.cjs"
      },
      "import": {
        "types": "./dist/vectorstores/xata.d.ts",
        "default": "./dist/vectorstores/xata.js"
      }
    },
    "./vectorstores/zep": {
      "input": "./src/vectorstores/zep.ts",
      "require": {
        "types": "./dist/vectorstores/zep.d.cts",
        "default": "./dist/vectorstores/zep.cjs"
      },
      "import": {
        "types": "./dist/vectorstores/zep.d.ts",
        "default": "./dist/vectorstores/zep.js"
      }
    },
    "./vectorstores/zep_cloud": {
      "input": "./src/vectorstores/zep_cloud.ts",
      "require": {
        "types": "./dist/vectorstores/zep_cloud.d.cts",
        "default": "./dist/vectorstores/zep_cloud.cjs"
      },
      "import": {
        "types": "./dist/vectorstores/zep_cloud.d.ts",
        "default": "./dist/vectorstores/zep_cloud.js"
      }
    },
    "./package.json": "./package.json"
  },
  "files": [
    "dist/",
    "CHANGELOG.md",
    "README.md",
    "LICENSE"
  ],
  "module": "./dist/index.js"
}<|MERGE_RESOLUTION|>--- conflicted
+++ resolved
@@ -3213,26 +3213,8 @@
         "default": "./dist/vectorstores/myscale.js"
       }
     },
-<<<<<<< HEAD
-    "./document_loaders/web/polaris_ai_datainsight": {
-      "types": {
-        "import": "./document_loaders/web/polaris_ai_datainsight.d.ts",
-        "require": "./document_loaders/web/polaris_ai_datainsight.d.cts",
-        "default": "./document_loaders/web/polaris_ai_datainsight.d.ts"
-      },
-      "import": "./document_loaders/web/polaris_ai_datainsight.js",
-      "require": "./document_loaders/web/polaris_ai_datainsight.cjs"
-    },
-    "./document_loaders/fs/chatgpt": {
-      "input": "./src/document_loaders/fs/chatgpt.ts",
-      "import": {
-        "types": "./dist/document_loaders/fs/chatgpt.d.ts",
-        "default": "./dist/document_loaders/fs/chatgpt.js"
-      },
-=======
     "./vectorstores/neo4j_vector": {
       "input": "./src/vectorstores/neo4j_vector.ts",
->>>>>>> 0fe9bebe
       "require": {
         "types": "./dist/vectorstores/neo4j_vector.d.cts",
         "default": "./dist/vectorstores/neo4j_vector.cjs"
